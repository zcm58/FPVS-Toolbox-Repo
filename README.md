# FPVS Toolbox

The FPVS Toolbox is a GUI based application for preprocessing, cleaning, and analyzing EEG data collected from Fast Periodic Visual Stimulation (FPVS) paradigm experiments on BioSemi systems. The purpose of this project is to standardize a processing method for FPVS data and to reduce the amount of time that researchers spend analyzing data. 

## Features

- Batch processing of BioSemi `.BDF` data files
- Automated preprocessing pipeline: referencing, filtering, resampling, kurtosis-based channel rejection and interpolation
- Extraction of epochs and post-processing metrics (FFT, SNR, BCA, Z-score)
- Built in Statistical analysis tool with repeated-measures ANOVA, linear mixed-effects models, and post-hoc pairwise tests to check for significant FPVS oddball responses in the Frontal, Central, Parietal, and Occipital lobes
- Image Resizer tool for quickly resizing images for PsychoPy experiments
- Averaging utility for combining epochs across files prior to post‑processing (useful if one needs to combine two similar FPVS experiments prior to calculating BCA)
- Optional saving of preprocessed data as `.fif` files for advanced analyses
- Interactive eLORETA/sLORETA source localization with 3‑D glass brain viewer
  (automatically downloads the `fsaverage` template if no MRI is specified)
<<<<<<< HEAD
=======


>>>>>>> 274eac44

## Features currently under development:

- Publication quality 2D heatmaps
- Publication quality BCA frequency plots


## Installation

Prebuilt installers are provided on the GitHub Releases page. Each release contains a file named `FPVS_Toolbox_<version>-Setup.exe` created with Inno Setup.

1. Download the installer from the Releases page.
2. Double-click the `.exe` file. Because the installer is unsigned, Windows SmartScreen may warn that the app is unrecognized.
3. Choose **More info** and then **Run anyway** to continue.
4. Follow the prompts to select an install location. The installer places `FPVS_Toolbox.exe` and required libraries in the target folder.

Always verify that you obtained the installer directly from this repository's Releases page before bypassing SmartScreen.

### Running from Source

The application can also be launched from source on Windows. Clone the repository and ensure you have Python 3.9+ with the following packages installed:

- `mne`
- `numpy`
- `pandas`
- `scipy`
- `customtkinter`
- `statsmodels` (for statistical analyses)

After installing the dependencies, start the GUI with:

```bash
python src/main.py
```

### Saving Preprocessed FIF Files

<<<<<<< HEAD
The app saves preprocessed data as FIF files by default (you can uncheck
the **Save Preprocessed .fif** option if not needed). A `.fif files`
subfolder is created in your output directory, and one `*-epo.fif` file is
written for each condition of every input BDF (for example,
`P1_Return_Fruit_vs_Veg-epo.fif`). These files can be selected when running the
source localization tool.
=======
Enable the **Save Preprocessed .fif** option in the main window before starting
a run. The toolbox creates a subfolder named `.fif files` inside your output
directory and writes one `*-epo.fif` file for each condition of every input BDF
(for example, `P1_Return_Fruit_vs_Veg-epo.fif`).
These files can be selected when running the source localization tool.

>>>>>>> 274eac44

### Source Localization

Choose **Source Localization (eLORETA/sLORETA)** from the Tools menu to run an
inverse solution on a preprocessed `.fif` file. Select the desired method and an
output folder. An interactive 3‑D viewer will open with anatomical labels, and
side, frontal and top screenshots are automatically saved in the chosen folder.



## License

This repository is released under a proprietary license. Viewing the source is permitted for personal or educational purposes only. See [LICENSE](LICENSE) for the full terms.

## Support

If you encounter issues or have feature requests, please open an issue on the GitHub project page. Contributions are welcome, but please respect the modular structure and guidelines noted in the `AGENTS.md` files when proposing changes.<|MERGE_RESOLUTION|>--- conflicted
+++ resolved
@@ -13,11 +13,8 @@
 - Optional saving of preprocessed data as `.fif` files for advanced analyses
 - Interactive eLORETA/sLORETA source localization with 3‑D glass brain viewer
   (automatically downloads the `fsaverage` template if no MRI is specified)
-<<<<<<< HEAD
-=======
 
 
->>>>>>> 274eac44
 
 ## Features currently under development:
 
@@ -55,21 +52,14 @@
 
 ### Saving Preprocessed FIF Files
 
-<<<<<<< HEAD
+
 The app saves preprocessed data as FIF files by default (you can uncheck
 the **Save Preprocessed .fif** option if not needed). A `.fif files`
 subfolder is created in your output directory, and one `*-epo.fif` file is
 written for each condition of every input BDF (for example,
 `P1_Return_Fruit_vs_Veg-epo.fif`). These files can be selected when running the
 source localization tool.
-=======
-Enable the **Save Preprocessed .fif** option in the main window before starting
-a run. The toolbox creates a subfolder named `.fif files` inside your output
-directory and writes one `*-epo.fif` file for each condition of every input BDF
-(for example, `P1_Return_Fruit_vs_Veg-epo.fif`).
-These files can be selected when running the source localization tool.
 
->>>>>>> 274eac44
 
 ### Source Localization
 
