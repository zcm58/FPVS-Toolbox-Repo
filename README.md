# FPVS Toolbox

The FPVS Toolbox is a GUI based application for preprocessing, cleaning, and analyzing EEG data collected from Fast Periodic Visual Stimulation (FPVS) paradigm experiments on BioSemi systems. The purpose of this project is to standardize a processing method for FPVS data and to reduce the amount of time that researchers spend analyzing data. 

## Features

- Batch processing of BioSemi `.BDF` data files
- Automated preprocessing pipeline: referencing, filtering, resampling, kurtosis-based channel rejection and interpolation
- Extraction of epochs and post-processing metrics (FFT, SNR, BCA, Z-score)
- Built in Statistical analysis tool with repeated-measures ANOVA, linear mixed-effects models, and post-hoc pairwise tests to check for significant FPVS oddball responses in the Frontal, Central, Parietal, and Occipital lobes
- Image Resizer tool for quickly resizing images for PsychoPy experiments
- Averaging utility for combining epochs across files prior to post‑processing (useful if one needs to combine two similar FPVS experiments prior to calculating BCA)
- Optional saving of preprocessed data as `.fif` files for advanced analyses
- Interactive eLORETA/sLORETA source localization with 3‑D glass brain viewer
  (automatically downloads the `fsaverage` template if no MRI is specified)
<<<<<<< HEAD
=======

>>>>>>> 12fca06d

## Features currently under development:

- Publication quality 2D heatmaps
- Publication quality BCA frequency plots


## Installation

Prebuilt installers are provided on the GitHub Releases page. Each release contains a file named `FPVS_Toolbox_<version>-Setup.exe` created with Inno Setup.

1. Download the installer from the Releases page.
2. Double-click the `.exe` file. Because the installer is unsigned, Windows SmartScreen may warn that the app is unrecognized.
3. Choose **More info** and then **Run anyway** to continue.
4. Follow the prompts to select an install location. The installer places `FPVS_Toolbox.exe` and required libraries in the target folder.

Always verify that you obtained the installer directly from this repository's Releases page before bypassing SmartScreen.

### Running from Source

The application can also be launched from source on Windows. Clone the repository and ensure you have Python 3.9+ with the following packages installed:

- `mne`
- `numpy`
- `pandas`
- `scipy`
- `customtkinter`
- `statsmodels` (for statistical analyses)

After installing the dependencies, start the GUI with:

```bash
python src/main.py
```

### Saving Preprocessed FIF Files

Enable the **Save Preprocessed .fif** option in the main window before starting
a run. The toolbox creates a subfolder named `.fif files` inside your output
<<<<<<< HEAD
directory and writes one `.fif` file for each condition of every input BDF.
These files can be selected when running the source localization tool.
=======
directory and writes one `.fif` file per input BDF. These files can be selected
when running the source localization tool.
>>>>>>> 12fca06d

### Source Localization

Choose **Source Localization (eLORETA/sLORETA)** from the Tools menu to run an
inverse solution on a preprocessed `.fif` file. Select the desired method and an
output folder. An interactive 3‑D viewer will open with anatomical labels, and
side, frontal and top screenshots are automatically saved in the chosen folder.



## License

This repository is released under a proprietary license. Viewing the source is permitted for personal or educational purposes only. See [LICENSE](LICENSE) for the full terms.

## Support

If you encounter issues or have feature requests, please open an issue on the GitHub project page. Contributions are welcome, but please respect the modular structure and guidelines noted in the `AGENTS.md` files when proposing changes.<|MERGE_RESOLUTION|>--- conflicted
+++ resolved
@@ -13,10 +13,7 @@
 - Optional saving of preprocessed data as `.fif` files for advanced analyses
 - Interactive eLORETA/sLORETA source localization with 3‑D glass brain viewer
   (automatically downloads the `fsaverage` template if no MRI is specified)
-<<<<<<< HEAD
-=======
 
->>>>>>> 12fca06d
 
 ## Features currently under development:
 
@@ -56,13 +53,10 @@
 
 Enable the **Save Preprocessed .fif** option in the main window before starting
 a run. The toolbox creates a subfolder named `.fif files` inside your output
-<<<<<<< HEAD
+
 directory and writes one `.fif` file for each condition of every input BDF.
 These files can be selected when running the source localization tool.
-=======
-directory and writes one `.fif` file per input BDF. These files can be selected
-when running the source localization tool.
->>>>>>> 12fca06d
+
 
 ### Source Localization
 
