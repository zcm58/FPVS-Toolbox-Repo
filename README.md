--- conflicted
+++ resolved
@@ -13,10 +13,8 @@
 - Optional saving of preprocessed data as `.fif` files for advanced analyses
 - Interactive eLORETA/sLORETA source localization with 3‑D glass brain viewer
   (automatically downloads the `fsaverage` template if no MRI is specified)
-<<<<<<< HEAD
-=======
 
->>>>>>> 0414ba9d
+
 
 ## Features currently under development:
 
@@ -56,18 +54,11 @@
 
 Enable the **Save Preprocessed .fif** option in the main window before starting
 a run. The toolbox creates a subfolder named `.fif files` inside your output
-<<<<<<< HEAD
 directory and writes one `*-epo.fif` file for each condition of every input BDF
 (for example, `P1_Return_Fruit_vs_Veg-epo.fif`).
 These files can be selected when running the source localization tool.
 
-=======
 
-directory and writes one `.fif` file for each condition of every input BDF.
-These files can be selected when running the source localization tool.
-
-
->>>>>>> 0414ba9d
 ### Source Localization
 
 Choose **Source Localization (eLORETA/sLORETA)** from the Tools menu to run an
