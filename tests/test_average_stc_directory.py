--- conflicted
+++ resolved
@@ -103,8 +103,8 @@
     assert avg_files == [
         "Average Green Fruit vs Green Veg Response-lh.stc",
         "Average Green Fruit vs Green Veg Response-rh.stc",
-<<<<<<< HEAD
     ]
+
 
 
 def test_average_conditions_to_fsaverage_infer_name(tmp_path, monkeypatch):
@@ -124,6 +124,4 @@
     assert avg_files == [
         "Average Green Fruit vs Green Veg Response-lh.stc",
         "Average Green Fruit vs Green Veg Response-rh.stc",
-=======
->>>>>>> 5c99f3a9
-    ]+    ]
