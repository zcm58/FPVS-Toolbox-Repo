import os
import sys
import types
import importlib.util


def _import_brain_utils(monkeypatch):
    dummy = types.SimpleNamespace(viz=types.SimpleNamespace())
    monkeypatch.setitem(sys.modules, 'mne', dummy)
    monkeypatch.setitem(sys.modules, 'mne.viz', dummy.viz)

    path = os.path.join(
        os.path.dirname(__file__), '..', 'src', 'Tools', 'SourceLocalization', 'brain_utils.py'
    )
    spec = importlib.util.spec_from_file_location('brain_utils', path)
    module = importlib.util.module_from_spec(spec)
    spec.loader.exec_module(module)
    return module


class DummyActor:
    def __init__(self):
        self.opacity = None

    def GetProperty(self):
        return self

    def SetOpacity(self, val):
        self.opacity = val


class DummyPlotter:
    def __init__(self):
        self.render_calls = 0

    def render(self):
        self.render_calls += 1


class DummyRenderer:
    def __init__(self):
        self.plotter = DummyPlotter()


class DummyLayeredMesh:
    """Simplified stand-in for mne.viz._LayeredMesh."""

    def __init__(self):
        self.actor = DummyActor()


def test_set_brain_alpha_applies_and_renders(monkeypatch):
    module = _import_brain_utils(monkeypatch)
    brain = types.SimpleNamespace(
        _renderer=DummyRenderer(),
        _actors={"a": DummyActor(), "b": DummyActor()},
    )

    module._set_brain_alpha(brain, 0.25)

    assert all(a.opacity == 0.25 for a in brain._actors.values())
    assert brain._renderer.plotter.render_calls == 1


def test_save_brain_screenshots(tmp_path, monkeypatch):
    module = _import_brain_utils(monkeypatch)
    views, saved = [], []
    brain = types.SimpleNamespace(
        _renderer=DummyRenderer(),
        _actors={"a": DummyActor()},
        show_view=lambda view: views.append(view),
        save_image=lambda path: saved.append(path),
    )

    module._set_brain_alpha(brain, 0.5)
    module.save_brain_screenshots(brain, str(tmp_path))

    assert views == ["lat", "rostral", "dorsal"]
    assert len(saved) == 4
    assert all(path.startswith(str(tmp_path)) for path in saved)


<<<<<<< HEAD
class DummyLayeredMesh:
    def __init__(self):
        self.actor = DummyActor()


def test_set_brain_alpha_no_values(monkeypatch):
    module = _import_brain_utils(monkeypatch)
    mesh = DummyLayeredMesh()
    brain = types.SimpleNamespace(
        _renderer=DummyRenderer(),
        _layered_meshes={"lh": mesh},
=======
def test_set_brain_alpha_layered_mesh(monkeypatch):
    module = _import_brain_utils(monkeypatch)
    layered = DummyLayeredMesh()
    brain = types.SimpleNamespace(
        _renderer=DummyRenderer(),
        _actors={"a": DummyActor()},
        _layered_meshes={"lh": {"pial": layered}},
>>>>>>> e7410feb
    )

    module._set_brain_alpha(brain, 0.75)

<<<<<<< HEAD
    assert mesh.actor.opacity == 0.75
=======
    assert brain._actors["a"].opacity == 0.75
    assert layered.actor.opacity == 0.75
>>>>>>> e7410feb
    assert brain._renderer.plotter.render_calls == 1<|MERGE_RESOLUTION|>--- conflicted
+++ resolved
@@ -80,7 +80,7 @@
     assert all(path.startswith(str(tmp_path)) for path in saved)
 
 
-<<<<<<< HEAD
+
 class DummyLayeredMesh:
     def __init__(self):
         self.actor = DummyActor()
@@ -92,23 +92,12 @@
     brain = types.SimpleNamespace(
         _renderer=DummyRenderer(),
         _layered_meshes={"lh": mesh},
-=======
-def test_set_brain_alpha_layered_mesh(monkeypatch):
-    module = _import_brain_utils(monkeypatch)
-    layered = DummyLayeredMesh()
-    brain = types.SimpleNamespace(
-        _renderer=DummyRenderer(),
-        _actors={"a": DummyActor()},
-        _layered_meshes={"lh": {"pial": layered}},
->>>>>>> e7410feb
+
     )
 
     module._set_brain_alpha(brain, 0.75)
 
-<<<<<<< HEAD
+
     assert mesh.actor.opacity == 0.75
-=======
-    assert brain._actors["a"].opacity == 0.75
-    assert layered.actor.opacity == 0.75
->>>>>>> e7410feb
+
     assert brain._renderer.plotter.render_calls == 1