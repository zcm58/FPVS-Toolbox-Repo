#!/usr/bin/env python3
# -*- coding: utf-8 -*-
"""
FPVS all-in-one toolbox using MNE-Python and CustomTkinter.

Version: 1.1.1

Key functionalities:

- Process and clean BioSemi datafiles from FPVS experiments. (.BDF Format)
- Allows the user to process one file at a time, or multiple files at once.

- Preprocessing Steps:

    - Imports the data and subtracts the average reference from the mastoid electrodes.
    - Downsamples the data to 256Hz if necessary.pi
    - Apply standard_1020 montage for channel locations.
    - Removes all channels except the 64 main electrodes.
    - Applies basic FIR bandpass filter.
    - Kurtosis-based channel rejection & interpolation.
    - Re-references to the average common reference.
    - Extracts each PsychoPy condition separately

- Extracts epochs based on numerical triggers from PsychoPy.
- Post-processing using FFT, SNR, Z-score, BCA computation.
- Saves Excel files with separate sheets per metric, named by condition label.

"""

# === Dependencies ===
import os
from pathlib import Path
import queue
import tkinter as tk
from tkinter import messagebox
import webbrowser
import customtkinter as ctk
import requests
import logging
from packaging.version import parse as version_parse
from Main_App.menu_bar import AppMenuBar
from Main_App.ui_setup_panels import SetupPanelManager
from Main_App.ui_event_map_manager import EventMapManager
from Main_App.event_map_utils import EventMapMixin
from Main_App.file_selection import FileSelectionMixin
from Main_App.event_detection import EventDetectionMixin
from Main_App.validation_mixins import ValidationMixin
from Main_App.processing_utils import ProcessingMixin
from Main_App.logging_mixin import LoggingMixin
from Main_App import update_manager

from config import (
    FPVS_TOOLBOX_VERSION,
    FPVS_TOOLBOX_UPDATE_API,
    FPVS_TOOLBOX_REPO_PAGE,
    DEFAULT_STIM_CHANNEL
)
import config

from Main_App.post_process import post_process as _external_post_process


# Advanced averaging UI and core function
from Tools.Average_Preprocessing import AdvancedAnalysisWindowQt
from PySide6.QtWidgets import QApplication
from PySide6.QtCore import Qt
import sys

# Statistics toolbox
import Tools.Stats as stats
from Main_App.relevant_publications_window import RelevantPublicationsWindow
from Main_App.settings_manager import SettingsManager
from Main_App.settings_window import SettingsWindow

logger = logging.getLogger(__name__)

# =====================================================
# GUI Configuration (unchanged)
# =====================================================
ctk.set_appearance_mode("System")
ctk.set_default_color_theme("blue")


class FPVSApp(ctk.CTk, LoggingMixin, EventMapMixin, FileSelectionMixin,
              EventDetectionMixin, ValidationMixin, ProcessingMixin):

    """ Main application class replicating MATLAB FPVS analysis workflow using numerical triggers. """

    def __init__(self):
        super().__init__()

        update_manager.cleanup_old_executable()

        self.settings = SettingsManager()


        # --- App Version and Title ---
        from datetime import datetime
        self.title(f"FPVS Toolbox v{FPVS_TOOLBOX_VERSION} — {datetime.now():%Y-%m-%d}")
        self.minsize(750, 920)
        self.geometry(self.settings.get('gui', 'main_size', '750x920'))
        ctk.set_appearance_mode(self.settings.get('appearance', 'mode', 'System'))

        # Ensure the main window appears above other applications on launch
        self.lift()
        self.attributes('-topmost', True)
        self.after(0, lambda: self.attributes('-topmost', False))


        # --- Core State Variables ---
        self.busy = False
        self.preprocessed_data = {}
        self.event_map_entries = []
        self.data_paths = []
        self.processing_thread = None
        self.detection_thread = None
        self.gui_queue = queue.Queue()
        self._max_progress = 1
        self.validated_params = {}


        # --- Tkinter Variables for UI State ---
        self.file_mode = tk.StringVar(master=self, value="Single")
        self.file_type = tk.StringVar(master=self, value=".BDF")
        self.save_folder_path = tk.StringVar(master=self)
        # Save preprocessed FIF files by default
        self.save_fif_var = tk.BooleanVar(master=self, value=True)

        # --- Initialize Widget Attributes ---
        self.select_button = None
        self.select_output_button = None
        self.start_button = None
        self.options_frame = None
        self.radio_single = None
        self.radio_batch = None
        self.radio_bdf = None
        self.radio_set = None
        self.params_frame = None
        self.low_pass_entry = None
        self.high_pass_entry = None
        self.downsample_entry = None
        self.epoch_start_entry = None
        self.epoch_end_entry = None
        self.reject_thresh_entry = None
        self.ref_channel1_entry = None
        self.ref_channel2_entry = None
        self.max_idx_keep_entry = None
        self.max_bad_channels_alert_entry = None
        self.save_fif_checkbox = None
        self.event_map_outer_frame = None
        self.event_map_scroll_frame = None
        self.detect_button = None
        self.add_map_button = None
        self.log_text = None
        self.progress_bar = None
        self.menubar = None
        self.debug_label = None
        self.remaining_time_var = None
        self.remaining_time_label = None

        self._start_time = None
        self._processed_count = 0
        self._current_progress = 0.0
        self._target_progress = 0.0
        self._animating_progress = False
        self._settings_win = None
        self._queue_job_id = None
        self._detect_job_id = None
        self._qt_adv_win = None
        self._qt_after_job = None

        # --- Register Validation Commands ---
        self.validate_num_cmd = (self.register(self._validate_numeric_input), '%P')
        self.validate_int_cmd = (self.register(self._validate_integer_input), '%P')

        # --- Build UI ---

        self.create_menu()
        self.create_widgets()  # This will call SetupPanelManager and EventMapManager
        self._apply_loaded_settings()
        self.protocol("WM_DELETE_WINDOW", self.quit)


        # --- Initial UI State ---
        # The initial event map row is now added by EventMapManager._build_event_map_ui()
        # So, the explicit call to self.add_event_map_entry() is REMOVED from here.


        # --- Welcome and Logging ---
        self.log("Welcome to the FPVS Toolbox!")
        self.log(f"Appearance Mode: {ctk.get_appearance_mode()}")

        # --- Set Initial Focus ---
        # If EventMapManager's _add_new_event_row_ui focuses its new row,
        # this specific block might be redundant or could be generalized
        # to focus the main window or another element if no event map entries exist yet.
        # For now, let's keep it, as it checks winfo_exists().
        if self.event_map_entries:  # event_map_entries should be populated by EventMapManager by now
            try:
                first_entry_widgets = self.event_map_entries[0]
                if first_entry_widgets.get('label') and first_entry_widgets['label'].winfo_exists():
                    first_entry_widgets['label'].focus_set()
                    # self.app_ref.after(50, lambda: label_entry.select_range(0, tk.END)) # This was in EventMapManager, good there.
            except (IndexError, tk.TclError, AttributeError) as e:
                self.log(f"Warning: Could not set initial focus on event map label: {e}")
        else:
            self.log("No event map entries present after UI creation to set initial focus.")

        # --- Define List of Widgets to Toggle Enabled/Disabled State ---
        self._toggle_widgets = [
            self.select_button, self.select_output_button, self.start_button,
            self.radio_single, self.radio_batch, self.radio_bdf, self.radio_set,
            self.low_pass_entry, self.high_pass_entry, self.downsample_entry,
            self.epoch_start_entry, self.epoch_end_entry, self.reject_thresh_entry,
            self.ref_channel1_entry, self.ref_channel2_entry, self.max_idx_keep_entry,
            self.max_bad_channels_alert_entry, self.save_fif_checkbox,
            self.detect_button,
            self.add_map_button,
        ]
        self._toggle_widgets = [widget for widget in self._toggle_widgets if widget is not None]

        # Automatically check for updates without blocking the UI
        try:
            update_manager.check_for_updates_async(
                self, silent=False, notify_if_no_update=False
            )
        except Exception as e:
            self.log(f"Auto update check failed: {e}")

    def open_advanced_analysis_window(self):
        """Open the PySide6-based advanced averaging window."""
        self.log("Opening Advanced Analysis (Preprocessing Epoch Averaging) tool...")
        self.debug("Advanced analysis window requested")
        _app = QApplication.instance() or QApplication(sys.argv)
        adv_win = AdvancedAnalysisWindowQt(master=self)
        width, height = map(int, self.settings.get('gui', 'advanced_size', '1050x850').split('x'))
        adv_win.resize(width, height)
        try:
            adv_win._center()
        except Exception:
            pass
<<<<<<< HEAD
=======

>>>>>>> ecf9b5b7
        adv_win.setModal(False)
        adv_win.setWindowModality(Qt.NonModal)
        adv_win.show()

        def _process_qt_events() -> None:
            if adv_win.isVisible():
                _app.processEvents()
<<<<<<< HEAD
                self._qt_after_job = self.after(50, _process_qt_events)
            else:
                self._qt_after_job = None

        self._qt_after_job = self.after(50, _process_qt_events)
        self._qt_adv_win = adv_win

    def _on_qt_window_closed(self) -> None:
        """Handle cleanup when the Qt averaging window closes."""
        if self._qt_after_job is not None:
            try:
                self.after_cancel(self._qt_after_job)
            except Exception:
                pass
            self._qt_after_job = None
        self._qt_adv_win = None
=======
                self.after(50, _process_qt_events)

        self.after(50, _process_qt_events)
        self._qt_adv_win = adv_win

>>>>>>> ecf9b5b7

    def _set_controls_enabled(self, enabled: bool):
        """
        Enable or disable all main interactive widgets based on the `enabled` flag.
        """
        state = "normal" if enabled else "disabled"
        for w in self._toggle_widgets:
            try:
                w.configure(state=state)
            except Exception:
                pass
        self.update_idletasks()

    def open_stats_analyzer(self):
        """Opens the statistical analysis Toplevel window."""
        self.log("Opening Statistical Analysis tool...")  # Log the action
        self.debug("Stats window requested")

        # Get the last used output folder path from the main GUI's variable
        last_output_folder = self.save_folder_path.get()
        if not last_output_folder:
            self.log("No output folder previously set in main app. Stats tool will prompt user.")

        # Create an instance of the StatsAnalysisWindow from the imported module
        # Pass 'self' (the main FPVSApp instance) as the master window
        # Pass the folder path so the stats window can suggest it
        stats_win = stats.StatsAnalysisWindow(master=self, default_folder=last_output_folder)
        stats_win.geometry(self.settings.get('gui', 'stats_size', '950x950'))

    def open_image_resizer(self):
        """Launch the PySide6-based FPVS Image Resizer in a new process."""
        self.debug("Image resizer window requested")

        def _open():
            try:
                import subprocess
                import sys

                command = [sys.executable]
                if not getattr(sys, "frozen", False):
                    command.append(str(Path(__file__).resolve().parent / "main.py"))
                command.append("--run-image-resizer")
                subprocess.Popen(command, close_fds=True)
            except Exception as err:
                self.log(f"Image resizer failed: {err}")
                messagebox.showerror("Error", str(err))

        self.after(0, _open)

    def open_plot_generator(self):
        """Launch the PySide6-based plot generator in a new process."""
        self.debug("Plot generator window requested")

        def _open():
            try:
                import subprocess
                import sys

                command = [sys.executable]
                if not getattr(sys, "frozen", False):
                    command.append(str(Path(__file__).resolve().parent / "main.py"))
                command.append("--run-plot-generator")
                subprocess.Popen(command, close_fds=True)
            except Exception as err:
                self.log(f"Plot generator failed: {err}")
                messagebox.showerror("Error", str(err))

        self.after(0, _open)


    # --- Menu Methods ---
    def create_menu(self):
        """
        Creates the main application menubar by instantiating and using
        the AppMenuBar class from Main_App.menu_bar.
        """
        # Create the top-level menu bar widget itself, attached to the main window (self)
        self.menubar = tk.Menu(self)

        # Instantiate our AppMenuBar handler, passing a reference to this FPVSApp instance (self).
        # The AppMenuBar class will use this reference to call back to methods
        # in FPVSApp (like self.quit, self.open_stats_analyzer, etc.)
        menu_manager = AppMenuBar(app_reference=self)

        # Ask the menu_manager instance to populate our menubar widget.
        # The populate_menu method in AppMenuBar will add all the cascades (File, Tools, etc.)
        # and commands to self.menubar.
        menu_manager.populate_menu(self.menubar)

        # Configure the main window (self, which is the CTk instance) to use this menubar.
        self.config(menu=self.menubar)

    # Note: All the methods that are actual commands for the menu items, such as:
    #   - set_appearance_mode(self, mode)
    #   - check_for_updates(self)
    #   - quit(self)
    #   - open_stats_analyzer(self)
    #   - open_image_resizer(self)
    #   - show_about_dialog(self)
    #   - open_advanced_analysis_window(self) (the new one we discussed)
    # ...should REMAIN as methods within this FPVSApp class because AppMenuBar
    # calls them via `self.app_ref.method_name()`.


    def check_for_updates(self):
        """
        Checks the FPVS_TOOLBOX_UPDATE_API on github for the latest version.
        If the version on Github is newer than FPVS_TOOLBOX_VERSION,
        The user is prompted to download the new version.

        If the user is using a NEWER version than what is available on Github (a beta release, for example),
        they will NOT be prompted to update their app. This works based on semantic versioning.

        """
        self.log("Checking for updates...")
        try:
            resp = requests.get(FPVS_TOOLBOX_UPDATE_API, timeout=5)
            resp.raise_for_status()
            data = resp.json()
            latest = data.get("tag_name") or data.get("version")
            if not latest:
                raise ValueError("No version field in update response.")
            current = version_parse(FPVS_TOOLBOX_VERSION)
            remote = version_parse(latest.lstrip("v"))
            if remote > current:
                if messagebox.askyesno(
                        "Update Available",
                        f"A new version ({latest}) is available.\n"
                        f"You have {FPVS_TOOLBOX_VERSION}.\n\n"
                        "Would you like to open the release page?"
                ):
                    webbrowser.open(FPVS_TOOLBOX_REPO_PAGE)
            else:
                messagebox.showinfo(
                    "Up to Date",
                    f"You are running the latest version ({FPVS_TOOLBOX_VERSION})."
                )
            self.log("Update check complete.")
        except Exception as e:
            self.log(f"Update check failed: {e}")
            messagebox.showwarning(
                "Update Check Failed",
                f"Could not check for updates:\n{e}"
            )

    def set_appearance_mode(self, mode):
        self.log(f"Setting appearance mode to: {mode}")
        ctk.set_appearance_mode(mode)

    def show_about_dialog(self):
        messagebox.showinfo(
            "About FPVS ToolBox",
            f"Version: {FPVS_TOOLBOX_VERSION} was developed by Zack Murphy at Mississippi State University."
        )

    def show_relevant_publications(self):
        """Display a window with supporting literature."""
        win = RelevantPublicationsWindow(self)
        win.geometry("600x600")

    def quit(self):
        if (self.processing_thread and self.processing_thread.is_alive()) or \
           (self.detection_thread and self.detection_thread.is_alive()):
            if not messagebox.askyesno(
                "Exit Confirmation",
                "Processing or detection ongoing. Stop and exit?",
            ):
                return

        if self._qt_adv_win is not None:
            try:
                self._qt_adv_win.close()
            except Exception:
                pass
            self._on_qt_window_closed()

        # Cancel any pending Tk jobs before quitting
        for job_id in (
            getattr(self, "_queue_job_id", None),
            getattr(self, "_detect_job_id", None),
            getattr(self, "_qt_after_job", None),
        ):
            if job_id is not None:
                try:
                    self.after_cancel(job_id)
                except Exception:
                    pass

        self.destroy()


    # --- Validation Methods ---
    def _validate_numeric_input(self, P):
        if P == "" or P == "-":
            return True
        try:
            float(P)
            return True
        except ValueError:
            self.bell()
            return False

    def _validate_integer_input(self, P):
        if P == "":
            return True
        try:
            int(P)
            return True
        except ValueError:
            self.bell()
            return False

    # --- GUI Creation ---

    def create_widgets(self):
        """Creates all the widgets for the main application window,
        delegating panel creation to respective managers."""


        # Attempt to obtain UI constants from config via helper
        try:
            from config import get_ui_constants
            PAD_X, PAD_Y, CORNER_RADIUS, _, _ = get_ui_constants()
        except Exception:
            PAD_X = 5
            PAD_Y = 5
            CORNER_RADIUS = 6
            logger.warning(
                "Warning [FPVSApp.create_widgets]: Could not import UI constants from config. Using fallbacks."
            )

        # Main container
        main_frame = ctk.CTkFrame(self, corner_radius=0)
        main_frame.pack(fill="both", expand=True, padx=PAD_X * 2, pady=PAD_Y * 2)
        main_frame.grid_columnconfigure(0, weight=1)
        main_frame.grid_rowconfigure(0, weight=0)  # Top Bar
        main_frame.grid_rowconfigure(1, weight=0)  # Options Panel (created by SetupPanelManager)
        main_frame.grid_rowconfigure(2, weight=0)  # Params Panel (created by SetupPanelManager)
        main_frame.grid_rowconfigure(3, weight=1)  # Event Map Frame (content by EventMapManager, expands)
        main_frame.grid_rowconfigure(4, weight=0)  # Bottom Frame (Log/Progress)

        # --- Top Control Bar (Row 0) ---
        top_bar = ctk.CTkFrame(main_frame, corner_radius=0)
        top_bar.grid(row=0, column=0, sticky="ew", padx=PAD_X, pady=PAD_Y)
        top_bar.grid_columnconfigure(0, weight=0)  # Select button
        top_bar.grid_columnconfigure(1, weight=1)  # Output folder button (centered)
        top_bar.grid_columnconfigure(2, weight=0)  # Start button
        top_bar.grid_columnconfigure(3, weight=0)  # Debug label

        self.select_button = ctk.CTkButton(top_bar, text="Select EEG File…",
                                           command=self.select_data_source,
                                           corner_radius=CORNER_RADIUS, width=180)
        self.select_button.grid(row=0, column=0, sticky="w", padx=(0, PAD_X))

        # self.save_folder_path (StringVar) should be initialized in FPVSApp.__init__
        self.select_output_button = ctk.CTkButton(top_bar, text="Select Output Folder…",
                                                  command=self.select_save_folder,
                                                  corner_radius=CORNER_RADIUS, width=180)
        self.select_output_button.grid(row=0, column=1, sticky="", padx=PAD_X)

        self.start_button = ctk.CTkButton(top_bar, text="Start Processing",
                                          command=self.start_processing,
                                          corner_radius=CORNER_RADIUS, width=180,
                                          font=ctk.CTkFont(weight="bold"))
        self.start_button.grid(row=0, column=2, sticky="e", padx=(PAD_X, 0))

        if self.settings.debug_enabled():
            self.debug_label = ctk.CTkLabel(top_bar, text="DEBUG MODE ENABLED", text_color="red")
            self.debug_label.grid(row=0, column=3, padx=(PAD_X, 0))

        # --- Create Setup Panels using SetupPanelManager ---
        # (Options Panel on row=1, Params Panel on row=2, inside main_frame)
        setup_panel_handler = SetupPanelManager(app_reference=self, main_parent_frame=main_frame)
        setup_panel_handler.create_all_setup_panels()

        # --- Event ID Mapping Frame (Row 3 - EXPANDS) ---
        # Create the outer container frame that will be passed to EventMapManager
        self.event_map_outer_frame = ctk.CTkFrame(main_frame)
        self.event_map_outer_frame.grid(row=3, column=0, sticky="nsew", padx=PAD_X, pady=PAD_Y)
        # EventMapManager will configure the grid inside self.event_map_outer_frame
        # and populate self.event_map_scroll_frame, self.detect_button, self.add_map_button

        # Instantiate EventMapManager to build the event map UI
        # The EventMapManager's __init__ calls its _build_event_map_ui method,
        # which now also adds the initial event map row.
        EventMapManager(app_reference=self, parent_ui_frame=self.event_map_outer_frame)
        # No further calls to event_map_manager needed here if its __init__ builds the UI.

        # --- Bottom Frame: Log & Progress (Row 4) ---
        bottom_frame = ctk.CTkFrame(main_frame)
        bottom_frame.grid(row=4, column=0, sticky="ew", padx=PAD_X, pady=(PAD_Y, 0))
        bottom_frame.grid_columnconfigure(0, weight=1)

        log_outer = ctk.CTkFrame(bottom_frame)
        log_outer.grid(row=0, column=0, sticky="ew", padx=0, pady=(0, PAD_Y))
        log_outer.grid_columnconfigure(0, weight=1)
        ctk.CTkLabel(log_outer, text="Log", font=ctk.CTkFont(weight="bold")).grid(
            row=0, column=0, sticky="w", padx=PAD_X, pady=(PAD_Y, 0))
        self.log_text = ctk.CTkTextbox(log_outer, height=100, wrap="word", state="disabled",
                                       corner_radius=CORNER_RADIUS)
        self.log_text.grid(row=1, column=0, sticky="ew", padx=PAD_X, pady=(0, PAD_Y))

        prog_frame = ctk.CTkFrame(bottom_frame, fg_color="transparent")
        prog_frame.grid(row=1, column=0, sticky="ew", padx=0, pady=PAD_Y)
        prog_frame.grid_columnconfigure(0, weight=1)

        self.remaining_time_var = tk.StringVar(value="")
        self.remaining_time_label = ctk.CTkLabel(prog_frame, textvariable=self.remaining_time_var)
        self.remaining_time_label.grid(row=0, column=0, sticky="w", padx=0, pady=(0, 2))

        self.progress_bar = ctk.CTkProgressBar(
            prog_frame, orientation="horizontal", height=20,
            progress_color="#4caf50"
        )
        self.progress_bar.grid(row=1, column=0, sticky="ew", padx=0, pady=0)
        self.progress_bar.set(0)

        # Sync select button label initially
        if hasattr(self, 'update_select_button_text'):
            self.update_select_button_text()

    # Override to use external function
    def post_process(self, condition_labels_present):
        _external_post_process(self, condition_labels_present)

    def _apply_loaded_settings(self):
        """Apply saved preferences to the GUI on startup."""
        # Default directories
        data_folder = self.settings.get('paths', 'data_folder', '')
        if data_folder and os.path.isdir(data_folder):
            self.log(f"Default data folder loaded: {data_folder}")
            self.data_paths = [data_folder]

        out_folder = self.settings.get('paths', 'output_folder', '')
        if out_folder and os.path.isdir(out_folder):
            self.save_folder_path.set(out_folder)

        # Event map defaults
        pairs = self.settings.get_event_pairs()
        # Clear any existing rows without auto-adding a blank one
        self.clear_event_map_entries()
        if pairs:
            for label, id_val in pairs:
                self.add_event_map_entry()
                row = self.event_map_entries[-1]
                row['label'].insert(0, label)
                row['id'].insert(0, id_val)
        else:
            # Ensure at least one empty row is present
            self.add_event_map_entry()

        # Stim channel override
        global DEFAULT_STIM_CHANNEL
        DEFAULT_STIM_CHANNEL = self.settings.get('stim', 'channel', DEFAULT_STIM_CHANNEL)
        config.DEFAULT_STIM_CHANNEL = DEFAULT_STIM_CHANNEL

    def open_settings_window(self):
        """Open the Settings window if not already open."""
        if self._settings_win and self._settings_win.winfo_exists():
            self._settings_win.lift()
            self._settings_win.focus_force()
            return

        self._settings_win = SettingsWindow(self, self.settings)
        self._settings_win.protocol("WM_DELETE_WINDOW", self._on_settings_closed)

    def _on_settings_closed(self):
        if self._settings_win and self._settings_win.winfo_exists():
            self._settings_win.destroy()
        self._settings_win = None<|MERGE_RESOLUTION|>--- conflicted
+++ resolved
@@ -239,10 +239,7 @@
             adv_win._center()
         except Exception:
             pass
-<<<<<<< HEAD
-=======
-
->>>>>>> ecf9b5b7
+
         adv_win.setModal(False)
         adv_win.setWindowModality(Qt.NonModal)
         adv_win.show()
@@ -250,7 +247,7 @@
         def _process_qt_events() -> None:
             if adv_win.isVisible():
                 _app.processEvents()
-<<<<<<< HEAD
+
                 self._qt_after_job = self.after(50, _process_qt_events)
             else:
                 self._qt_after_job = None
@@ -267,13 +264,7 @@
                 pass
             self._qt_after_job = None
         self._qt_adv_win = None
-=======
-                self.after(50, _process_qt_events)
-
-        self.after(50, _process_qt_events)
-        self._qt_adv_win = adv_win
-
->>>>>>> ecf9b5b7
+
 
     def _set_controls_enabled(self, enabled: bool):
         """
