#!/usr/bin/env python3
# -*- coding: utf-8 -*-
"""
stats.py

Provides a Toplevel window for statistical analysis of FPVS results.

Dual-track workflow:
  1. Summed BCA analysis (paired t-tests & RM-ANOVA) excluding base frequency multiples
  2. Per-harmonic significance check on SNR or Z-Score, excluding base frequency multiples

Results are displayed in a textbox and exportable to Excel.
"""

import os
import glob
import re
import traceback
import logging

logger = logging.getLogger(__name__)

import customtkinter as ctk
import tkinter as tk
from tkinter import filedialog, messagebox

import pandas as pd
import numpy as np
import scipy.stats as stats
from .repeated_m_anova import run_repeated_measures_anova

<<<<<<< HEAD
from . import stats_export  # Excel export helpers
from . import stats_analysis  # Heavy data processing functions
from .posthoc_tests import (
    run_posthoc_pairwise_tests,
    run_interaction_posthocs as perform_interaction_posthocs,
)
=======
from . import stats_export  # Assuming stats_export.py is in the same package
from .repeated_m_anova import run_repeated_measures_anova  # Assuming repeated_m_anova.py
from .mixed_effects_model import run_mixed_effects_model
from config import FONT_BOLD, FONT_MAIN, init_fonts
>>>>>>> 4746f382

# Regions of Interest (10-20 montage)
ROIS = {
    "Frontal Lobe": ["F3", "F4", "Fz"],
    "Occipital Lobe": ["O1", "O2", "Oz"],
    "Parietal Lobe": ["P3", "P4", "Pz"],
    "Central Lobe": ["C3", "C4", "Cz"]
}
ALL_ROIS_OPTION = "(All ROIs)"
HARMONIC_CHECK_ALPHA = 0.05  # Significance level for one-sample t-test


class StatsAnalysisWindow(ctk.CTkToplevel):
    def __init__(self, master, default_folder=""):
        super().__init__(master)

        # Ensure fonts are initialised in case this window is launched
        # independently of the main application.
        init_fonts()
        # ``option_add`` expects a concrete priority value.  Without it the
        # ``None`` forwarded by ``tkinter.Misc.option_add`` can cause Tcl to
        # complain about the number of arguments.  Using ``str`` and an
        # explicit priority sidesteps that issue.
        self.option_add("*Font", str(FONT_MAIN), 80)
        self.title("FPVS Statistical Analysis Tool")
        self.geometry("950x950")  # Adjusted for clarity of layout
        self.grab_set()
        self.focus_force()

        self.master_app = master

        # Data structures
        self.subject_data = {}
        self.all_subject_data = {}  # For summed BCA: {pid: {condition: {roi: sum_bca}}}
        self.subjects = []
        self.conditions = []

        # Results storage for export (structured data)
        self.paired_tests_results_data = []
        self.rm_anova_results_data = None  # Will store ANOVA table (ideally DataFrame)
        self.mixed_model_results_data = None  # Will store MixedLM fixed effects table
        self.harmonic_check_results_data = []
        self.posthoc_results_data = None  # DataFrame from post-hoc pairwise tests

        # UI state variables
        self.stats_data_folder_var = tk.StringVar(master=self, value=default_folder)
        self.detected_info_var = tk.StringVar(master=self, value="Select folder containing FPVS results.")
        self.base_freq_var = tk.StringVar(master=self, value="6.0")
        self.roi_var = tk.StringVar(master=self, value=ALL_ROIS_OPTION)
        self.condition_A_var = tk.StringVar(master=self)
        self.condition_B_var = tk.StringVar(master=self)
        self.harmonic_metric_var = tk.StringVar(master=self, value="SNR")
        self.harmonic_threshold_var = tk.StringVar(master=self, value="1.96")
<<<<<<< HEAD
        # Only the interaction post-hoc is supported so default to that option
        self.posthoc_factor_var = tk.StringVar(master=self, value="condition by roi")
=======
        self.alpha_var = tk.StringVar(master=self, value="0.05")
>>>>>>> 4746f382

        # UI Widget References (stored for potential future dynamic updates)
        self.roi_menu = None
        self.condA_menu = None
        self.condB_menu = None
        self.harmonic_metric_menu = None

        # Export Buttons (instance variables to manage state)
        self.export_paired_tests_btn = None
        self.export_rm_anova_btn = None
        self.export_mixed_model_btn = None
        self.export_harmonic_check_btn = None
        self.export_posthoc_btn = None

        self.create_widgets()
        if default_folder and os.path.isdir(default_folder):
            self.scan_folder()
        self.protocol("WM_DELETE_WINDOW", self.on_close)

    def run_interaction_posthocs(self):
        """
        Runs post-hoc tests to break down a significant interaction from the last RM-ANOVA.
        This version builds a summary of significant findings and places it at the top of the output.
        """
        self.log_to_main_app("Running post-hoc tests for ANOVA interaction...")
        self.run_posthoc_btn.configure(state="disabled")

        if self.rm_anova_results_data is None:
            messagebox.showwarning("No ANOVA Data", "Please run a successful RM-ANOVA first.")
            self.run_posthoc_btn.configure(state="normal")
            return

        if not self.all_subject_data:
            messagebox.showwarning("No Data", "Summed BCA data not found. Please re-run the main analysis pipeline.")
            return

        long_format_data = []
        for pid, cond_data in self.all_subject_data.items():
            for cond_name, roi_data in cond_data.items():
                for roi_name, value in roi_data.items():
                    if not pd.isna(value):
                        long_format_data.append(
                            {'subject': pid, 'condition': cond_name, 'roi': roi_name, 'value': value})

        if not long_format_data:
            messagebox.showerror("Data Error", "Could not assemble any data for post-hoc tests.")
            return

        df_long = pd.DataFrame(long_format_data)

        # Ensure we use the same balanced dataset as the ANOVA
        num_conditions = df_long['condition'].nunique()
        num_rois = df_long['roi'].nunique()
        expected_cells_per_subject = num_conditions * num_rois
        subject_cell_counts = df_long.groupby('subject').size()
        complete_subjects = subject_cell_counts[subject_cell_counts == expected_cells_per_subject].index.tolist()
        df_long_balanced = df_long[df_long['subject'].isin(complete_subjects)]

        if len(complete_subjects) < df_long['subject'].nunique():
            self.log_to_main_app(
                f"NOTE: Post-hoc tests will be run only on the {len(complete_subjects)} subjects with complete data.")

        # --- Loop through ROIs, run post-hocs, and collect results ---
        all_rois = sorted(df_long_balanced['roi'].unique())
        full_details_output = ""  # For the detailed breakdown
        significant_findings_for_summary = []  # For the top-level summary

        for roi_name in all_rois:
            roi_specific_df = df_long_balanced[df_long_balanced['roi'] == roi_name]

            if roi_specific_df.empty or roi_specific_df['subject'].nunique() < 2:
                continue

            log_text, results_df = run_posthoc_pairwise_tests(
                data=roi_specific_df,
                dv_col='value',
                factor_col='condition',
                subject_col='subject'
            )

            # Add the detailed breakdown for this ROI to the main detailed log
            full_details_output += f"\n\n************************************************************\n"
            full_details_output += f" Detailed Post-Hoc Results for ROI: {roi_name}\n"
            full_details_output += f"************************************************************\n"
            full_details_output += log_text

            # Check the returned DataFrame for significant results to add to our summary
            if results_df is not None and not results_df.empty:
                significant_pairs = results_df[results_df['Significant'] == True]
                if not significant_pairs.empty:
                    # Add this ROI to the summary list
                    significant_findings_for_summary.append({
                        'roi': roi_name,
                        'findings': significant_pairs.to_dict('records')
                    })

        # --- Now, build the final output string with the summary at the top ---
        final_output_string = ""
        if significant_findings_for_summary:
            summary_section = "============================================================\n"
            summary_section += "             SUMMARY OF SIGNIFICANT FINDINGS\n"
            summary_section += "============================================================\n"
            summary_section += "(Holm-corrected p-values < 0.05)\n"

            for finding_group in significant_findings_for_summary:
                roi = finding_group['roi']
                summary_section += f"\n* In ROI: {roi}\n"
                for row in finding_group['findings']:
                    # Build a clear comparison string
                    comp_str = f"'{row['Level_A']}' vs. '{row['Level_B']}'"
                    t_val = row['t_statistic']
                    df = row['N_Pairs'] - 1
                    p_corr = row['p_value_corrected']
                    p_corr_str = "< .0001" if p_corr < 0.0001 else f"{p_corr:.4f}"

                    summary_section += f"  - Difference between {comp_str} is significant.\n"
                    summary_section += f"    (t({df}) = {t_val:.2f}, corrected p = {p_corr_str})\n"

            summary_section += "============================================================\n"
            final_output_string += summary_section
        else:
            final_output_string += "No significant pairwise differences found after multiple comparison correction.\n"

        final_output_string += "\n\n============================================================\n"
        final_output_string += "           Full Post-Hoc Comparison Details\n"
        final_output_string += "============================================================\n"
        final_output_string += full_details_output

        # Append all results to the textbox
        self.results_textbox.configure(state="normal")
        # Prepend to existing text (so user sees summary first) or clear and insert
        # Let's clear and insert so only post-hoc results are shown for this action
        self.results_textbox.delete("1.0", tk.END)
        self.results_textbox.insert("1.0", final_output_string)
        self.results_textbox.configure(state="disabled")

        self.log_to_main_app("Post-hoc analysis complete.")
        self.run_posthoc_btn.configure(state="normal")

    def log_to_main_app(self, message):
        try:
            if hasattr(self.master_app, 'log') and callable(self.master_app.log):
                self.master_app.log(f"[Stats] {message}")
            else:
                logger.info("[Stats] %s", message)
        except Exception as e:
            logger.error("[Stats Log Error] %s | Original message: %s", e, message)

    def on_close(self):
        self.log_to_main_app("Closing Stats Analysis window.")
        self.grab_release()
        self.destroy()

    def _validate_numeric(self, P):
        if P in ("", "-"): return True
        try:
            float(P)
            return True
        except ValueError:
            return False

    def create_widgets(self):
        validate_num_cmd = (self.register(self._validate_numeric), '%P')

        main_frame = ctk.CTkFrame(self)
        main_frame.grid(row=0, column=0, sticky="nsew", padx=10, pady=10)
        self.grid_rowconfigure(0, weight=1)
        self.grid_columnconfigure(0, weight=1)
        main_frame.grid_columnconfigure(0, weight=1)

        # --- Row 0: Folder Selection ---
        folder_frame = ctk.CTkFrame(main_frame)
        folder_frame.grid(row=0, column=0, sticky="ew", padx=5, pady=(5, 10))
        folder_frame.grid_columnconfigure(1, weight=1)
        ctk.CTkLabel(folder_frame, text="Data Folder:").grid(row=0, column=0, padx=5, pady=5, sticky="w")
        ctk.CTkEntry(folder_frame, textvariable=self.stats_data_folder_var, state="readonly").grid(row=0, column=1,
                                                                                                   padx=5, pady=5,
                                                                                                   sticky="ew")
        ctk.CTkButton(folder_frame, text="Browse...", command=self.browse_folder).grid(row=0, column=2, padx=5, pady=5)
        ctk.CTkLabel(folder_frame, textvariable=self.detected_info_var, justify="left", anchor="w").grid(row=1,
                                                                                                         column=0,
                                                                                                         columnspan=3,
                                                                                                         padx=5, pady=5,
                                                                                                         sticky="w")

        # --- Row 1: Common Setup ---
        common_setup_frame = ctk.CTkFrame(main_frame)
        common_setup_frame.grid(row=1, column=0, sticky="ew", padx=5, pady=5)
        common_setup_frame.grid_columnconfigure(1, weight=1)
        common_setup_frame.grid_columnconfigure(3, weight=1)
        ctk.CTkLabel(common_setup_frame, text="Base Freq (Hz):").grid(row=0, column=0, padx=5, pady=5, sticky="w")
        ctk.CTkEntry(common_setup_frame, textvariable=self.base_freq_var, validate='key',
                     validatecommand=validate_num_cmd, width=100).grid(row=0, column=1, padx=5, pady=5, sticky="w")
        ctk.CTkLabel(common_setup_frame, text="ROI (Paired/ANOVA):").grid(row=1, column=0, padx=5, pady=5, sticky="w")
        roi_options = [ALL_ROIS_OPTION] + list(ROIS.keys())
        self.roi_menu = ctk.CTkOptionMenu(common_setup_frame, variable=self.roi_var,
                                          values=roi_options)  # Stored instance
        self.roi_menu.grid(row=1, column=1, padx=5, pady=5, sticky="ew")
        ctk.CTkLabel(common_setup_frame, text="Condition A (Paired):").grid(row=2, column=0, padx=5, pady=5, sticky="w")
        self.condA_menu = ctk.CTkOptionMenu(common_setup_frame, variable=self.condition_A_var, values=["(Scan Folder)"],
                                            command=lambda *_: self.update_condition_B_options())  # Already stored
        self.condA_menu.grid(row=2, column=1, padx=5, pady=5, sticky="ew")
        ctk.CTkLabel(common_setup_frame, text="Condition B (Paired):").grid(row=2, column=2, padx=(15, 5), pady=5,
                                                                            sticky="w")
        self.condB_menu = ctk.CTkOptionMenu(common_setup_frame, variable=self.condition_B_var,
                                            values=["(Scan Folder)"])  # Already stored
        self.condB_menu.grid(row=2, column=3, padx=5, pady=5, sticky="ew")

<<<<<<< HEAD
        # Post-hoc factor selection removed; only condition by ROI interaction is supported
=======
        ctk.CTkLabel(common_setup_frame, text="Alpha (Sig. Level):").grid(row=3, column=0, padx=5, pady=5, sticky="w")
        ctk.CTkEntry(common_setup_frame, textvariable=self.alpha_var, validate='key',
                     validatecommand=validate_num_cmd, width=100).grid(row=3, column=1, padx=5, pady=5, sticky="w")
>>>>>>> 4746f382

        # --- Row 2: Section A - Summed BCA Analysis ---
        summed_bca_frame = ctk.CTkFrame(main_frame, fg_color="transparent")
        summed_bca_frame.grid(row=2, column=0, sticky="ew", padx=5, pady=(10, 5))
        ctk.CTkLabel(summed_bca_frame, text="Summed BCA Analysis:", font=FONT_BOLD).pack(anchor="w",
                                                                                                          pady=(0, 5))
        buttons_summed_frame = ctk.CTkFrame(summed_bca_frame)
        buttons_summed_frame.pack(fill="x", padx=0, pady=0)  # Use pack for horizontal button layout
        ctk.CTkButton(buttons_summed_frame, text="Run Paired Tests (Summed BCA)", command=self.run_paired_tests).pack(
            side="left", padx=(0, 5), pady=5)
        ctk.CTkButton(buttons_summed_frame, text="Run RM-ANOVA (Summed BCA)", command=self.run_rm_anova).pack(
            side="left", padx=5, pady=5)
<<<<<<< HEAD
        # Only the interaction post-hoc test is available
        self.run_posthoc_btn = ctk.CTkButton(buttons_summed_frame, text="Run Interaction Post-hocs", command=self.run_interaction_posthocs)
        self.run_posthoc_btn.pack(side="left", padx=5, pady=5)
        self.export_paired_tests_btn = ctk.CTkButton(
            buttons_summed_frame,
            text="Export Paired Results",
            state="disabled",
            command=lambda: stats_export.export_paired_results_to_excel(
                data=self.paired_tests_results_data,
                parent_folder=self.stats_data_folder_var.get(),
                log_func=self.log_to_main_app,
            ),
        )
=======
        ctk.CTkButton(buttons_summed_frame, text="Run Mixed Model (Summed BCA)", command=self.run_mixed_model).pack(
            side="left", padx=5, pady=5)
        self.export_paired_tests_btn = ctk.CTkButton(buttons_summed_frame, text="Export Paired Results",
                                                     state="disabled", command=self.export_paired_results)
>>>>>>> 4746f382
        self.export_paired_tests_btn.pack(side="left", padx=5, pady=5)
        self.export_rm_anova_btn = ctk.CTkButton(
            buttons_summed_frame,
            text="Export RM-ANOVA",
            state="disabled",
            command=lambda: stats_export.export_rm_anova_results_to_excel(
                anova_table=self.rm_anova_results_data,
                parent_folder=self.stats_data_folder_var.get(),
                log_func=self.log_to_main_app,
            ),
        )
        self.export_rm_anova_btn.pack(side="left", padx=5, pady=5)
<<<<<<< HEAD
        self.export_posthoc_btn = ctk.CTkButton(
            buttons_summed_frame,
            text="Export Post-hoc Results",
            state="disabled",
            command=lambda: stats_export.export_posthoc_results_to_excel(
                results_df=self.posthoc_results_data,
                factor=self.posthoc_factor_var.get(),
                parent_folder=self.stats_data_folder_var.get(),
                log_func=self.log_to_main_app,
            ),
        )
        self.export_posthoc_btn.pack(side="left", padx=5, pady=5)
=======
        self.export_mixed_model_btn = ctk.CTkButton(buttons_summed_frame, text="Export Mixed Model", state="disabled",
                                                   command=self.export_mixed_model_results)
        self.export_mixed_model_btn.pack(side="left", padx=5, pady=5)
>>>>>>> 4746f382

        # --- Row 3: Section B - Harmonic Significance Check ---
        harmonic_check_frame = ctk.CTkFrame(main_frame, fg_color="transparent")
        harmonic_check_frame.grid(row=3, column=0, sticky="ew", padx=5, pady=5)
        ctk.CTkLabel(harmonic_check_frame, text="Per-Harmonic Significance Check:",
                     font=FONT_BOLD).pack(anchor="w", pady=(0, 5))
        controls_harmonic_frame = ctk.CTkFrame(harmonic_check_frame)
        controls_harmonic_frame.pack(fill="x", padx=0, pady=0)
        ctk.CTkLabel(controls_harmonic_frame, text="Metric:").grid(row=0, column=0, padx=(0, 5), pady=5, sticky="w")
        self.harmonic_metric_menu = ctk.CTkOptionMenu(controls_harmonic_frame, variable=self.harmonic_metric_var,
                                                      values=["SNR", "Z Score"])  # Stored instance
        self.harmonic_metric_menu.grid(row=0, column=1, padx=5, pady=5, sticky="ew")
        ctk.CTkLabel(controls_harmonic_frame, text="Mean Threshold:").grid(row=0, column=2, padx=(15, 5), pady=5,
                                                                           sticky="w")
        ctk.CTkEntry(controls_harmonic_frame, textvariable=self.harmonic_threshold_var, validate='key',
                     validatecommand=validate_num_cmd, width=100).grid(row=0, column=3, padx=5, pady=5, sticky="w")
        ctk.CTkButton(controls_harmonic_frame, text="Run Harmonic Check", command=self.run_harmonic_check).grid(row=0,
                                                                                                                column=4,
                                                                                                                padx=15,
                                                                                                                pady=5)
        self.export_harmonic_check_btn = ctk.CTkButton(
            controls_harmonic_frame,
            text="Export Harmonic Results",
            state="disabled",
            command=lambda: stats_export.export_significance_results_to_excel(
                findings_dict=self._structure_harmonic_results(),
                metric=self.harmonic_metric_var.get(),
                threshold=float(self.harmonic_threshold_var.get()),
                parent_folder=self.stats_data_folder_var.get(),
                log_func=self.log_to_main_app,
            ),
        )
        self.export_harmonic_check_btn.grid(row=0, column=5, padx=5, pady=5)
        controls_harmonic_frame.grid_columnconfigure(1, weight=1)  # Allow metric menu to expand

        # --- Row 4: Results Textbox ---
        self.results_textbox = ctk.CTkTextbox(main_frame, wrap="word", state="disabled",
                                              font=ctk.CTkFont(family="Courier New", size=12))
        self.results_textbox.grid(row=4, column=0, sticky="nsew", padx=5, pady=(10, 5))
        main_frame.grid_rowconfigure(4, weight=1)

    def browse_folder(self):
        current_folder = self.stats_data_folder_var.get()
        initial_dir = current_folder if os.path.isdir(current_folder) else os.path.expanduser("~")
        folder = filedialog.askdirectory(title="Select Parent Folder Containing Condition Subfolders",
                                         initialdir=initial_dir)
        if folder:
            self.stats_data_folder_var.set(folder)
            self.scan_folder()
        else:
            self.log_to_main_app("Folder selection cancelled.")

    def scan_folder(self):
        """ Scans folder for PIDs and Conditions """
        parent_folder = self.stats_data_folder_var.get()
        if not parent_folder or not os.path.isdir(parent_folder):
            self.detected_info_var.set("Invalid parent folder selected.")
            self.update_condition_menus([])
            return

        self.log_to_main_app(f"Scanning parent folder: {parent_folder}")
        subjects_set = set()
        conditions_set = set()
        self.subject_data.clear()  # Clear previous data

        # Revised PID pattern:
        # Looks for an optional prefix of letters, then P (case-insensitive) followed by digits.
        # Captures the P and digits part.
        pid_pattern = re.compile(r"(?:[a-zA-Z]*)?(P\d+).*\.xlsx$", re.IGNORECASE)

        try:
            for item_name in os.listdir(parent_folder):  # These are expected to be condition subfolders
                item_path = os.path.join(parent_folder, item_name)
                if os.path.isdir(item_path):
                    condition_name_raw = item_name
                    # Clean condition name (remove leading numbers/hyphens/spaces if any)
                    condition_name = re.sub(r'^\d+\s*[-_]*\s*', '', condition_name_raw).strip()
                    if not condition_name:
                        self.log_to_main_app(
                            f"  Skipping subfolder '{condition_name_raw}' due to empty name after cleaning.")
                        continue

                    self.log_to_main_app(
                        f"  Processing Condition Subfolder: '{condition_name_raw}' as Condition: '{condition_name}'")

                    files_in_subfolder = glob.glob(os.path.join(item_path, "*.xlsx"))
                    found_files_for_condition = False
                    for f_path in files_in_subfolder:
                        excel_filename = os.path.basename(f_path)
                        pid_match = pid_pattern.search(
                            excel_filename)  # Use search to find pattern anywhere before .xlsx

                        if pid_match:
                            pid = pid_match.group(1).upper()  # group(1) is (P\d+)
                            subjects_set.add(pid)
                            conditions_set.add(condition_name)
                            found_files_for_condition = True

                            if pid not in self.subject_data:
                                self.subject_data[pid] = {}

                            if condition_name in self.subject_data[pid]:
                                self.log_to_main_app(
                                    f"    Warning: Duplicate Excel file found for Subject {pid}, Condition '{condition_name}'. Overwriting path from '{os.path.basename(self.subject_data[pid][condition_name])}' to '{excel_filename}'")
                            self.subject_data[pid][condition_name] = f_path
                            self.log_to_main_app(
                                f"      Found PID: {pid} in file: {excel_filename} for Condition: {condition_name}")
                        # else: # Optional: log files that don't match the PID pattern
                        # self.log_to_main_app(f"      File '{excel_filename}' does not match PID pattern. Skipping.")

                    if not found_files_for_condition:
                        self.log_to_main_app(
                            f"    Warning: No Excel files matching PID pattern (e.g., SCP1_data.xlsx, P01_data.xlsx) found in subfolder '{condition_name_raw}'.")

        except PermissionError as e:
            self.log_to_main_app(f"!!! Permission Error scanning folder: {parent_folder}. {e}")
            messagebox.showerror("Scanning Error",
                                 f"Permission denied accessing folder or its contents:\n{parent_folder}\n{e}")
            self.update_condition_menus([])
            return
        except Exception as e:
            self.log_to_main_app(f"!!! Error scanning folder structure: {e}\n{traceback.format_exc()}")
            messagebox.showerror("Scanning Error", f"An unexpected error occurred during scanning:\n{e}")
            self.update_condition_menus([])
            return

        self.subjects = sorted(list(subjects_set))
        self.conditions = sorted(list(conditions_set))

        if not self.conditions or not self.subjects:
            info_text = "Scan complete: No valid condition subfolders or subject Excel files (e.g., P01_data.xlsx, SCP1_data.xlsx) found with recognized PIDs."
            # messagebox.showwarning("Scan Results", info_text) # Can be noisy if expected
        else:
            info_text = f"Scan complete: Found {len(self.subjects)} subjects and {len(self.conditions)} conditions."

        self.log_to_main_app(info_text)
        if self.subjects: self.log_to_main_app(f"Detected Subjects (PIDs): {', '.join(self.subjects)}")
        if self.conditions: self.log_to_main_app(f"Detected Conditions: {', '.join(self.conditions)}")

        self.detected_info_var.set(info_text)
        self.update_condition_menus(self.conditions)

        # Reset pre-calculated data as new files are scanned
        self.all_subject_data.clear()
        self.paired_tests_results_data.clear()
        self.rm_anova_results_data = None
        self.harmonic_check_results_data.clear()

    def update_condition_menus(self, conditions_list):
        current_a = self.condition_A_var.get()
        display_list = conditions_list if conditions_list else ["(Scan Folder)"]
        if current_a not in display_list and display_list:
            self.condition_A_var.set(display_list[0])
        elif not display_list:
            self.condition_A_var.set("(Scan Folder)")
        if self.condA_menu: self.condA_menu.configure(values=display_list)  # Check if widget exists
        self.update_condition_B_options()

    def update_condition_B_options(self, *args):
        cond_a = self.condition_A_var.get()
        valid_b = [c for c in self.conditions if c and c != cond_a]
        if not self.conditions:
            valid_b_display = ["(Scan Folder)"]
        elif not valid_b:
            valid_b_display = [
                "(No other conditions)" if cond_a and cond_a != "(Scan Folder)" else "(Select Condition A)"]
        else:
            valid_b_display = valid_b

        current_b = self.condition_B_var.get()
        if self.condB_menu: self.condB_menu.configure(values=valid_b_display)  # Check if widget exists
        if current_b not in valid_b_display or current_b == cond_a:
            self.condition_B_var.set(valid_b_display[0] if valid_b_display else "")

    def _get_included_freqs(self, all_col_names):
        return stats_analysis.get_included_freqs(
            self.base_freq_var.get(), all_col_names, self.log_to_main_app
        )

    def aggregate_bca_sum(self, file_path, roi_name):
        return stats_analysis.aggregate_bca_sum(
            file_path, roi_name, self.base_freq_var.get(), self.log_to_main_app
        )

    def prepare_all_subject_summed_bca_data(self):
        self.log_to_main_app("Preparing summed BCA data...")
        self.all_subject_data = stats_analysis.prepare_all_subject_summed_bca_data(
            self.subjects,
            self.conditions,
            self.subject_data,
            self.base_freq_var.get(),
            self.log_to_main_app,
        ) or {}
        return bool(self.all_subject_data)

        # In stats.py

        # ... (other parts of the class) ...

    def run_paired_tests(self):
<<<<<<< HEAD
        self.log_to_main_app("Running Paired Tests (Summed BCA)...")
        self.results_textbox.configure(state="normal")
        self.results_textbox.delete("1.0", tk.END)
        self.export_paired_tests_btn.configure(state="disabled")
        self.paired_tests_results_data.clear()
=======
            self.log_to_main_app("Running Paired Tests (Summed BCA)...")
            self.results_textbox.configure(state="normal");
            self.results_textbox.delete("1.0", tk.END)
            self.export_paired_tests_btn.configure(state="disabled")
            self.paired_tests_results_data.clear()

            cond_a = self.condition_A_var.get()
            cond_b = self.condition_B_var.get()

            if not (cond_a and cond_a != "(Scan Folder)" and \
                    cond_b and cond_b not in ["(Scan Folder)", "(No other conditions)", "(Select Condition A)"] and \
                    cond_a != cond_b):
                messagebox.showerror("Input Error",
                                     "Please select two different and valid conditions for paired tests.")
                self.results_textbox.configure(state="disabled");
                return

            if not self.all_subject_data and not self.prepare_all_subject_summed_bca_data():
                messagebox.showerror("Data Error",
                                     "Summed BCA data could not be prepared. Please check logs or re-scan folder.")
                self.results_textbox.configure(state="disabled");
                return

            rois_to_analyze = []
            selected_roi_option = self.roi_var.get()
            if selected_roi_option == ALL_ROIS_OPTION:
                rois_to_analyze = list(ROIS.keys())
            elif selected_roi_option in ROIS:
                rois_to_analyze = [selected_roi_option]
            else:
                messagebox.showerror("Input Error", f"Invalid ROI selected: {selected_roi_option}")
                self.results_textbox.configure(state="disabled");
                return

            # --- Start Building Output Text ---
            output_text = f"============================================================\n"
            output_text += f"              Paired t-tests (Summed BCA)\n"
            output_text += f"============================================================\n\n"
            output_text += f"Comparing Condition A: '{cond_a}'\n"
            output_text += f"With Condition B:      '{cond_b}'\n"
            output_text += f"ROIs Analyzed:         {selected_roi_option}\n"
            try:
                alpha = float(self.alpha_var.get())
            except ValueError:
                messagebox.showerror("Input Error", "Invalid alpha value. Please enter a numeric value.")
                self.results_textbox.configure(state="disabled");
                return

            output_text += f"(Significance level for p-values: p < {alpha})\n\n"

            significant_tests_found_overall = False

            for roi_name in rois_to_analyze:
                output_text += f"--- ROI: {roi_name} ---\n"

                values_a, values_b = [], []
                for pid in self.subjects:
                    val_a = self.all_subject_data.get(pid, {}).get(cond_a, {}).get(roi_name, np.nan)
                    val_b = self.all_subject_data.get(pid, {}).get(cond_b, {}).get(roi_name, np.nan)
                    if not (pd.isna(val_a) or pd.isna(val_b)):
                        values_a.append(val_a)
                        values_b.append(val_b)

                n_pairs = len(values_a)

                if n_pairs < 3:  # Need at least 3 pairs for a meaningful t-test
                    output_text += f"  Insufficient paired data (N={n_pairs}). Minimum 3 pairs required for a t-test.\n\n"
                    continue

                try:
                    t_stat, p_value_raw = stats.ttest_rel(values_a, values_b)
                    df_val = n_pairs - 1

                    mean_a = np.mean(values_a)
                    mean_b = np.mean(values_b)
                    mean_diff = mean_a - mean_b
                    diff_std = np.std(np.array(values_a) - np.array(values_b), ddof=1)
                    cohen_d = mean_diff / diff_std if diff_std != 0 else np.nan
>>>>>>> 4746f382

        cond_a = self.condition_A_var.get()
        cond_b = self.condition_B_var.get()

<<<<<<< HEAD
        if not (cond_a and cond_a != "(Scan Folder)" and
                cond_b and cond_b not in ["(Scan Folder)", "(No other conditions)", "(Select Condition A)"] and
                cond_a != cond_b):
            messagebox.showerror("Input Error", "Please select two different and valid conditions for paired tests.")
            self.results_textbox.configure(state="disabled")
            return
=======
                    if is_significant:
                        significant_tests_found_overall = True
                        output_text += f"  FINDING: SIGNIFICANT DIFFERENCE found between conditions.\n"
                    else:
                        output_text += f"  FINDING: NO SIGNIFICANT DIFFERENCE found between conditions.\n"

                    output_text += f"    - Average Summed BCA for '{cond_a}': {mean_a:.3f} (approx. uV)\n"
                    output_text += f"    - Average Summed BCA for '{cond_b}': {mean_b:.3f} (approx. uV)\n"
                    output_text += f"    - Mean Difference ('{cond_a}' - '{cond_b}'): {mean_diff:.3f} (approx. uV)\n"
                    output_text += f"    - Effect Size (Cohen's d): {cohen_d:.3f}\n"

                    if is_significant:
                        if mean_diff > 1e-9:  # Check if meaningfully positive (accounting for float precision)
                            output_text += f"      Interpretation: On average, '{cond_a}' showed a significantly HIGHER Summed BCA than '{cond_b}'.\n"
                        elif mean_diff < -1e-9:  # Check if meaningfully negative
                            output_text += f"      Interpretation: On average, '{cond_b}' showed a significantly HIGHER Summed BCA than '{cond_a}'.\n"
                        else:  # Difference is very close to zero despite significance (unlikely with typical data if p is low)
                            output_text += f"      Interpretation: A significant difference was found, but the average values are very close.\n"
                    else:
                        output_text += f"      Interpretation: The observed difference in averages was not statistically significant.\n"

                    output_text += f"    - Statistics: t({df_val}) = {t_stat:.2f}, p-value = {p_value_str}\n"
                    output_text += f"    - Number of pairs included: N = {n_pairs}\n\n"

                    if is_significant:  # Store data for export only if significant
                        self.paired_tests_results_data.append({
                            'ROI': roi_name,
                            'Condition_A': cond_a,
                            'Condition_B': cond_b,
                            'N_Pairs': n_pairs,
                            'Mean_A': mean_a,
                            'Mean_B': mean_b,
                            'Mean_Difference': mean_diff,
                            't_statistic': t_stat,
                            'df': df_val,
                            'p_value': p_value_raw,
                            'Cohen_d': cohen_d  # Store effect size for export
                        })
>>>>>>> 4746f382

        if not self.all_subject_data and not self.prepare_all_subject_summed_bca_data():
            messagebox.showerror("Data Error", "Summed BCA data could not be prepared. Please check logs or re-scan folder.")
            self.results_textbox.configure(state="disabled")
            return

<<<<<<< HEAD
        selected_roi_option = self.roi_var.get()
        if selected_roi_option == ALL_ROIS_OPTION:
            rois_to_analyze = list(ROIS.keys())
        elif selected_roi_option in ROIS:
            rois_to_analyze = [selected_roi_option]
        else:
            messagebox.showerror("Input Error", f"Invalid ROI selected: {selected_roi_option}")
            self.results_textbox.configure(state="disabled")
            return
=======
            if not self.paired_tests_results_data:  # If no significant results were stored
                output_text += "------------------------------------------------------------\n"
                if not any(f"ROI: {r}" in output_text for r in rois_to_analyze if
                           "Insufficient paired data" not in output_text and "Error performing t-test" not in output_text):  # Check if any ROI was actually tested without error/insufficient data
                    output_text += "No ROIs had sufficient data for all paired tests.\n"
                else:
                    output_text += f"No statistically significant differences (p < {alpha}) were found for any of the analyzed ROIs that had sufficient data.\n"
            else:
                output_text += "------------------------------------------------------------\n"
                output_text += "Tip: For a detailed table of significant findings, please use the 'Export Paired Results' feature.\n"
>>>>>>> 4746f382

        output_text, results = stats_analysis.run_paired_tests(
            self.all_subject_data,
            self.subjects,
            cond_a,
            cond_b,
            rois_to_analyze,
            selected_roi_option,
            self.log_to_main_app,
        )
        self.paired_tests_results_data = results

        self.results_textbox.insert("1.0", output_text)
        if self.paired_tests_results_data:
            self.export_paired_tests_btn.configure(state="normal")

        self.results_textbox.configure(state="disabled")
        self.log_to_main_app("Paired tests (Summed BCA) complete.")

    def run_rm_anova(self):
        self.log_to_main_app("Running RM-ANOVA (Summed BCA)...")
        self.results_textbox.configure(state="normal");
        self.results_textbox.delete("1.0", tk.END)  # Clear textbox
        self.export_rm_anova_btn.configure(state="disabled");
        self.rm_anova_results_data = None

        if not self.all_subject_data and not self.prepare_all_subject_summed_bca_data():
            messagebox.showerror("Data Error", "Summed BCA data could not be prepared for RM-ANOVA.");
            self.results_textbox.configure(state="disabled");
            return

        long_format_data = []
        for pid, cond_data in self.all_subject_data.items():
            for cond_name, roi_data in cond_data.items():
                for roi_name, value in roi_data.items():
                    if not pd.isna(value):
                        long_format_data.append(
                            {'subject': pid, 'condition': cond_name, 'roi': roi_name, 'value': value})

        if not long_format_data:
            messagebox.showerror("Data Error", "No valid data available for RM-ANOVA after filtering NaNs.");
            self.results_textbox.configure(state="disabled");
            return

        df_long = pd.DataFrame(long_format_data)

        if df_long['condition'].nunique() < 2 or df_long['roi'].nunique() < 1:
            messagebox.showerror("Data Error",
                                 "RM-ANOVA requires at least two conditions and at least one ROI with valid data.")
            self.results_textbox.configure(state="disabled");
            return

        # --- Start Building Output Text ---
        output_text = "============================================================\n"
        output_text += "       Repeated Measures ANOVA (RM-ANOVA) Results\n"
        output_text += "       Analysis conducted on: Summed BCA Data\n"
        output_text += "============================================================\n\n"
        output_text += (
            "This test examines the overall effects of your experimental conditions (e.g., different stimuli),\n"
            "the different brain regions (ROIs) you analyzed, and, crucially, whether the\n"
            "effect of the conditions changes depending on the brain region (interaction effect).\n\n")

        try:
            self.log_to_main_app(f"Calling run_repeated_measures_anova with DataFrame of shape: {df_long.shape}")
            anova_df_results = run_repeated_measures_anova(data=df_long, dv_col='value',
                                                           within_cols=['condition', 'roi'],
                                                           subject_col='subject')

            if anova_df_results is not None and not anova_df_results.empty:
                # Calculate partial eta squared for each effect
                pes_vals = []
                for _, row in anova_df_results.iterrows():
                    f_val = row.get('F Value', row.get('F', np.nan))
                    df1 = row.get('Num DF', row.get('df1', row.get('ddof1', np.nan)))
                    df2 = row.get('Den DF', row.get('df2', row.get('ddof2', np.nan)))
                    if not pd.isna(f_val) and not pd.isna(df1) and not pd.isna(df2) and (f_val * df1 + df2) != 0:
                        pes_vals.append((f_val * df1) / ((f_val * df1) + df2))
                    else:
                        pes_vals.append(np.nan)
                anova_df_results['partial eta squared'] = pes_vals

                # --- Display the Statistical Table ---
                output_text += "------------------------------------------------------------\n"
                output_text += "                 STATISTICAL TABLE (RM-ANOVA)\n"
                output_text += "------------------------------------------------------------\n"
                output_text += anova_df_results.to_string(index=False) + "\n\n"
                self.rm_anova_results_data = anova_df_results
                self.export_rm_anova_btn.configure(state="normal")

                # --- Add Plain Language Interpretation ---
                output_text += "------------------------------------------------------------\n"
                output_text += "           SIMPLIFIED EXPLANATION OF RESULTS\n"
                output_text += "------------------------------------------------------------\n"
                try:
                    alpha = float(self.alpha_var.get())
                except ValueError:
                    messagebox.showerror("Input Error", "Invalid alpha value. Please enter a numeric value.")
                    self.results_textbox.configure(state="disabled");
                    return
                output_text += f"(A result is typically considered 'statistically significant' if its p-value ('Pr > F') is less than {alpha:.2f})\n\n"

                for index, row in anova_df_results.iterrows():
                    effect_name_raw = str(row.get('Effect', 'Unknown Effect'))
                    effect_display_name = effect_name_raw.replace(':', ' by ').replace('_', ' ').title()

                    p_value_raw = row.get('Pr > F', row.get('p-unc', np.nan))
                    # f_value = row.get('F Value', row.get('F', np.nan)) # F-value is in the table, not explicitly used in this text yet

                    output_text += f"Effect: {effect_display_name}\n"

                    if pd.isna(p_value_raw):
                        output_text += "  - Significance: Could not be determined (p-value missing from table).\n\n"
                        continue

                    is_significant = p_value_raw < alpha
                    significance_status = "SIGNIFICANT" if is_significant else "NOT SIGNIFICANT"

                    # Format p-value for display in explanation
                    p_value_display_str = "< .0001" if p_value_raw < 0.0001 else f"{p_value_raw:.4f}"

                    eta_sq = row.get('Partial_Eta_Squared', np.nan)
                    eta_sq_display = f"{eta_sq:.3f}" if not pd.isna(eta_sq) else "N/A"
                    output_text += f"  - Statistical Finding: {significance_status} (p-value = {p_value_display_str})\n"
                    output_text += f"  - Partial Eta Squared: {eta_sq_display}\n"

                    explanation = ""
                    # Assuming within_cols are 'condition' and 'roi' for these interpretations
                    if 'condition' in effect_name_raw.lower() and 'roi' in effect_name_raw.lower() and (
                            ':' in effect_name_raw or '_' in effect_name_raw):  # Interaction
                        if is_significant:
                            explanation = (
                                "  - Interpretation: This is often a very important finding! It means the way brain\n"
                                "                    activity (Summed BCA) changed across your different experimental conditions\n"
                                "                    **significantly depended on which brain region (ROI)** you were observing.\n"
                                "                    The effect of conditions isn't the same for all ROIs.\n"
                                "                    (For example, Condition A might boost activity in the Frontal lobe more than\n"
                                "                     Condition B, but this pattern might be different or even reversed in the\n"
                                "                     Occipital lobe.)\n"
                                "  - Next Steps: Consider creating interaction plots to visualize this. Post-hoc tests\n"
                                "                are often needed to understand where these specific differences lie.\n"
                            )
                        else:
                            explanation = (
                                "  - Interpretation: The effect of your experimental conditions on brain activity (Summed BCA)\n"
                                "                    was generally consistent across the different brain regions analyzed.\n"
                                "                    There wasn't a significant 'it depends' relationship found here.\n"
                            )
                    elif 'condition' == effect_name_raw.lower():  # Main effect of Condition
                        if is_significant:
                            explanation = (
                                "  - Interpretation: Overall, when averaging across all your brain regions (ROIs),\n"
                                "                    your different experimental conditions led to statistically different\n"
                                "                    average levels of brain activity (Summed BCA).\n"
                                "  - Next Steps: If you have more than two conditions, post-hoc tests can help\n"
                                "                identify which specific conditions differ from each other.\n"
                            )
                        else:
                            explanation = (
                                "  - Interpretation: When averaging across all brain regions, your different experimental\n"
                                "                    conditions did not produce statistically different overall levels of\n"
                                "                    brain activity (Summed BCA).\n"
                            )
                    elif 'roi' == effect_name_raw.lower():  # Main effect of ROI
                        if is_significant:
                            explanation = (
                                "  - Interpretation: Different brain regions (ROIs) showed reliably different average levels\n"
                                "                    of brain activity (Summed BCA), regardless of the specific experimental condition.\n"
                                "                    Some regions were consistently more (or less) active than others.\n"
                                "  - Next Steps: If you have more than two ROIs, post-hoc tests can show which specific\n"
                                "                ROIs differ from each other in overall activity.\n"
                            )
                        else:
                            explanation = (
                                "  - Interpretation: There wasn't a statistically significant overall difference in brain activity\n"
                                "                    (Summed BCA) between the different brain regions analyzed (when averaged\n"
                                "                    across your experimental conditions).\n"
                            )
                    else:
                        explanation = f"  - Interpretation: This effect relates to '{effect_display_name}'.\n"  # Generic for other potential effects

                    output_text += explanation + "\n"

                output_text += "------------------------------------------------------------\n"
                output_text += "IMPORTANT NOTE:\n"
                output_text += ("  This explanation simplifies the main statistical patterns. For detailed scientific\n"
                                "  reporting, precise interpretation, and any follow-up analyses (e.g., post-hoc tests\n"
                                "  for significant effects or interactions), please refer to the statistical table above\n"
                                "  and consider consulting with a statistician or researcher familiar with ANOVA.\n")
                output_text += "------------------------------------------------------------\n"

            else:
                output_text += "RM-ANOVA did not return any results or the result was empty.\n"
                self.log_to_main_app("RM-ANOVA did not return results or was empty.")

        except ImportError:
            output_text += "Error: The `repeated_m_anova.py` module or its dependency `statsmodels` could not be loaded.\nPlease ensure `statsmodels` is installed (`pip install statsmodels`).\nContact developer if issues persist.\n"
            self.log_to_main_app("ImportError during RM-ANOVA execution, likely statsmodels or the custom module.")
        except Exception as e:
            output_text += f"RM-ANOVA analysis failed unexpectedly: {e}\n"
            output_text += "Common issues include insufficient data after removing missing values, or data not having\nenough variation or levels for each factor (e.g., needing at least 2 conditions).\n"
            output_text += "Please check your input data structure and console logs for more details.\n"
            self.log_to_main_app(f"!!! RM-ANOVA Error: {e}\n{traceback.format_exc()}")

        self.results_textbox.insert("1.0", output_text)
        self.results_textbox.configure(state="disabled")
        self.log_to_main_app("RM-ANOVA (Summed BCA) attempt complete.")

<<<<<<< HEAD
    def run_posthoc_tests(self):
        self.log_to_main_app("Running post-hoc pairwise tests...")
        self.results_textbox.configure(state="normal")
        self.results_textbox.delete("1.0", tk.END)
        self.export_posthoc_btn.configure(state="disabled")
        self.posthoc_results_data = None

        if not self.all_subject_data and not self.prepare_all_subject_summed_bca_data():
            messagebox.showerror("Data Error", "Summed BCA data could not be prepared for post-hoc tests.")
=======
    def run_mixed_model(self):
        self.log_to_main_app("Running Mixed Effects Model (Summed BCA)...")
        self.results_textbox.configure(state="normal")
        self.results_textbox.delete("1.0", tk.END)
        self.export_mixed_model_btn.configure(state="disabled")
        self.mixed_model_results_data = None

        if not self.all_subject_data and not self.prepare_all_subject_summed_bca_data():
            messagebox.showerror("Data Error", "Summed BCA data could not be prepared for Mixed Model.")
>>>>>>> 4746f382
            self.results_textbox.configure(state="disabled")
            return

        long_format_data = []
        for pid, cond_data in self.all_subject_data.items():
            for cond_name, roi_data in cond_data.items():
                for roi_name, value in roi_data.items():
                    if not pd.isna(value):
                        long_format_data.append({'subject': pid, 'condition': cond_name, 'roi': roi_name, 'value': value})

        if not long_format_data:
<<<<<<< HEAD
            messagebox.showerror("Data Error", "No valid data available for post-hoc tests after filtering NaNs.")
=======
            messagebox.showerror("Data Error", "No valid data available for Mixed Model after filtering NaNs.")
>>>>>>> 4746f382
            self.results_textbox.configure(state="disabled")
            return

        df_long = pd.DataFrame(long_format_data)
<<<<<<< HEAD
        factor = self.posthoc_factor_var.get()
        if factor not in ["condition", "roi", "condition by roi"]:
            messagebox.showerror("Input Error", f"Invalid factor selected for post-hoc tests: {factor}")
            self.results_textbox.configure(state="disabled")
            return

        if factor == "condition by roi":
            output_text, results_df = perform_interaction_posthocs(
                data=df_long,
                dv_col='value',
                roi_col='roi',
                condition_col='condition',
                subject_col='subject',
            )
        else:
            output_text, results_df = run_posthoc_pairwise_tests(
                data=df_long,
                dv_col='value',
                factor_col=factor,
                subject_col='subject'
            )

        self.posthoc_results_data = results_df
        self.results_textbox.insert("1.0", output_text)
        if results_df is not None and not results_df.empty:
            self.export_posthoc_btn.configure(state="normal")
        self.results_textbox.configure(state="disabled")
        self.log_to_main_app("Post-hoc pairwise tests complete.")

    def run_interaction_posthocs(self):
        """Run post-hoc comparisons for the condition factor within each ROI."""
        self.log_to_main_app("Running interaction post-hoc tests...")
        self.results_textbox.configure(state="normal")
        self.results_textbox.delete("1.0", tk.END)
        self.export_posthoc_btn.configure(state="disabled")
        self.posthoc_results_data = None

        if not self.all_subject_data and not self.prepare_all_subject_summed_bca_data():
            messagebox.showerror("Data Error", "Summed BCA data could not be prepared for post-hoc tests.")
            self.results_textbox.configure(state="disabled")
            return

        long_format_data = []
        for pid, cond_data in self.all_subject_data.items():
            for cond_name, roi_data in cond_data.items():
                for roi_name, value in roi_data.items():
                    if not pd.isna(value):
                        long_format_data.append({'subject': pid, 'condition': cond_name, 'roi': roi_name, 'value': value})

        if not long_format_data:
            messagebox.showerror("Data Error", "No valid data available for post-hoc tests after filtering NaNs.")
            self.results_textbox.configure(state="disabled")
            return

        df_long = pd.DataFrame(long_format_data)

        output_text, results_df = perform_interaction_posthocs(
            data=df_long,
            dv_col='value',
            roi_col='roi',
            condition_col='condition',
            subject_col='subject',
        )

        self.posthoc_results_data = results_df
        self.results_textbox.insert("1.0", output_text)
        if results_df is not None and not results_df.empty:
            self.export_posthoc_btn.configure(state="normal")
        self.results_textbox.configure(state="disabled")
        self.log_to_main_app("Interaction post-hoc tests complete.")
=======

        if df_long['condition'].nunique() < 2 or df_long['roi'].nunique() < 1:
            messagebox.showerror("Data Error", "Mixed model requires at least two conditions and at least one ROI with valid data.")
            self.results_textbox.configure(state="disabled")
            return

        # Basic dataset summary for the user
        num_subjects = df_long['subject'].nunique()
        conditions_list = sorted(df_long['condition'].unique().tolist())
        rois_list = sorted(df_long['roi'].unique().tolist())
        base_condition = conditions_list[0]
        base_roi = rois_list[0]

        output_text = "===========================================================\n"
        output_text += "           Mixed Effects Model Results\n"
        output_text += "           Analysis conducted on: Summed BCA Data\n"
        output_text += "===========================================================\n\n"
        output_text += f"Data from {num_subjects} subjects across {len(conditions_list)} conditions and {len(rois_list)} ROIs were included.\n"
        output_text += f"Model formula: value ~ condition + roi (random intercept by subject).\n"
        output_text += f"Baseline level is condition '{base_condition}' at ROI '{base_roi}'.\n\n"

        try:
            self.log_to_main_app(f"Calling run_mixed_effects_model with DataFrame of shape: {df_long.shape}")
            mixed_df = run_mixed_effects_model(data=df_long, dv_col='value', group_col='subject',
                                               fixed_effects=['condition', 'roi'])
            if mixed_df is not None and not mixed_df.empty:
                output_text += "-----------------------------\n"
                output_text += "            FIXED EFFECTS\n"
                output_text += "-----------------------------\n"
                if '' in mixed_df.columns:
                    mixed_df = mixed_df.rename(columns={'': 'Effect'})
                output_text += mixed_df.to_string(index=False) + "\n\n"

                # --- Simplified interpretation of each effect ---
                output_text += "---------------------------------------------\n"
                output_text += "        SIMPLIFIED EXPLANATION OF RESULTS\n"
                output_text += "---------------------------------------------\n"
                for _, row in mixed_df.iterrows():
                    effect = str(row.get('Effect', ''))
                    coef = row.get('Coef.', row.get('coef', ''))
                    p_val = row.get('P>|z|', row.get('P>|t|', ''))
                    explanation = effect
                    if effect.lower().startswith('intercept'):
                        explanation = f"Baseline level ({base_condition}, {base_roi})"
                    elif effect.startswith('condition[T.'):
                        cond = effect.split('T.')[1].rstrip(']')
                        explanation = f"Difference for condition '{cond}' vs '{base_condition}'"
                    elif effect.startswith('roi[T.'):
                        roi_name = effect.split('T.')[1].rstrip(']')
                        explanation = f"Difference for ROI '{roi_name}' vs '{base_roi}'"

                    significance = ''
                    try:
                        p_val_float = float(p_val)
                        significance = ' (p < 0.05)' if p_val_float < 0.05 else ' (n.s.)'
                    except Exception:
                        pass
                    output_text += f"- {explanation}: Coef = {coef}{significance}\n"

                self.mixed_model_results_data = mixed_df
                self.export_mixed_model_btn.configure(state="normal")
            else:
                output_text += "Mixed model did not return any results or the result was empty.\n"
                self.log_to_main_app("Mixed model did not return results or was empty.")
        except ImportError:
            output_text += "Error: statsmodels is required for Mixed Effects modeling. Please install it via `pip install statsmodels`.\n"
            self.log_to_main_app("ImportError during Mixed Model execution.")
        except Exception as e:
            output_text += f"Mixed model analysis failed: {e}\n"
            self.log_to_main_app(f"!!! Mixed Model Error: {e}\n{traceback.format_exc()}")

        self.results_textbox.insert("1.0", output_text)
        self.results_textbox.configure(state="disabled")
        self.log_to_main_app("Mixed Effects Model attempt complete.")
>>>>>>> 4746f382

    def run_harmonic_check(self):
        self.log_to_main_app("Running Per-Harmonic Significance Check...")
        self.results_textbox.configure(state="normal");
        self.results_textbox.delete("1.0", tk.END)
        self.export_harmonic_check_btn.configure(state="disabled")
        self.harmonic_check_results_data.clear()

        selected_metric = self.harmonic_metric_var.get()
        try:
            mean_value_threshold = float(self.harmonic_threshold_var.get())
        except ValueError:
            messagebox.showerror("Input Error", "Invalid Mean Threshold. Please enter a numeric value.")
            self.results_textbox.configure(state="disabled");
            return

        if not (self.subject_data and self.subjects and self.conditions):
            messagebox.showerror("Data Error", "No subject data found. Please scan a folder first.")
            self.results_textbox.configure(state="disabled");
            return

        output_text = f"===== Per-Harmonic Significance Check ({selected_metric}) =====\n"
        output_text += f"A harmonic is flagged as 'Significant' if:\n"
        output_text += f"1. Its average {selected_metric} is reliably different from zero across subjects\n"
        output_text += f"   (statistically tested using a 1-sample t-test vs 0, p-value < {HARMONIC_CHECK_ALPHA}).\n"
        output_text += f"2. AND this average {selected_metric} is also greater than your threshold of {mean_value_threshold}.\n"
        output_text += f"(N = number of subjects included in each specific test listed below)\n\n"

        any_significant_found_overall = False
        loaded_dataframes = {}  # Cache for loaded DataFrames: {file_path: df}

        for cond_name in self.conditions:
            output_text += f"\n=== Condition: {cond_name} ===\n"
            found_significant_in_this_condition = False

            for roi_name in ROIS.keys():
                # Determine included frequencies based on a sample file for this condition
                sample_file_path = None
                for pid_s in self.subjects:  # Find first subject with data for this condition
                    if self.subject_data.get(pid_s, {}).get(cond_name):
                        sample_file_path = self.subject_data[pid_s][cond_name]
                        break

                if not sample_file_path:
                    self.log_to_main_app(
                        f"No sample file for Cond '{cond_name}' to determine frequencies for ROI '{roi_name}'.")
                    output_text += f"\n  --- ROI: {roi_name} ---\n"
                    output_text += f"      Could not determine checkable frequencies (no sample data file found for this condition).\n\n"
                    continue

                try:
                    # Load sample DF for columns if not already cached
                    if sample_file_path not in loaded_dataframes:
                        self.log_to_main_app(
                            f"Cache miss for sample file columns: {os.path.basename(sample_file_path)}. Loading sheet: '{selected_metric}'")
                        loaded_dataframes[sample_file_path] = pd.read_excel(sample_file_path,
                                                                            sheet_name=selected_metric,
                                                                            index_col="Electrode")

                    sample_df_cols = loaded_dataframes[sample_file_path].columns
                    included_freq_values = self._get_included_freqs(sample_df_cols)
                except Exception as e:
                    self.log_to_main_app(
                        f"Error reading columns for ROI '{roi_name}', Cond '{cond_name}' from sample file {os.path.basename(sample_file_path)}: {e}")
                    output_text += f"\n  --- ROI: {roi_name} ---\n"
                    output_text += f"      Error determining checkable frequencies for this ROI (could not read sample file columns).\n\n"
                    continue

                if not included_freq_values:
                    output_text += f"\n  --- ROI: {roi_name} ---\n"
                    output_text += f"      No applicable harmonics to check for this ROI after frequency exclusions.\n\n"
                    continue

                roi_header_printed_for_cond = False
                significant_harmonics_count_for_roi = 0

                for freq_val in included_freq_values:
                    harmonic_col_name = f"{freq_val:.1f}_Hz"
                    subject_harmonic_roi_values = []

                    for pid in self.subjects:
                        file_path = self.subject_data.get(pid, {}).get(cond_name)
                        if not (file_path and os.path.exists(file_path)):
                            # self.log_to_main_app(f"File path missing or invalid for PID {pid}, Cond {cond_name}")
                            continue

                        current_df = loaded_dataframes.get(file_path)
                        if current_df is None:  # Check for None (DataFrame not in cache)
                            try:
                                self.log_to_main_app(
                                    f"Cache miss for {os.path.basename(file_path)}. Loading sheet: '{selected_metric}'")
                                current_df = pd.read_excel(file_path, sheet_name=selected_metric, index_col="Electrode")
                                loaded_dataframes[file_path] = current_df  # Cache it
                            except FileNotFoundError:
                                self.log_to_main_app(
                                    f"Error: File not found {file_path} for PID {pid}, Cond {cond_name}.")
                                continue
                            except KeyError as e_key:  # Handles wrong sheet name or missing 'Electrode'
                                self.log_to_main_app(
                                    f"Error: Sheet '{selected_metric}' or index 'Electrode' not found in {os.path.basename(file_path)}. {e_key}")
                                continue
                            except Exception as e:
                                self.log_to_main_app(
                                    f"Error loading DataFrame for {os.path.basename(file_path)}, sheet '{selected_metric}': {e}")
                                continue

                                # After loading or retrieving from cache, check if it's empty or harmonic column exists
                        if current_df.empty:
                            # self.log_to_main_app(f"DataFrame for {os.path.basename(file_path)} is empty. Skipping harmonic {harmonic_col_name}.")
                            continue
                        if harmonic_col_name not in current_df.columns:
                            # self.log_to_main_app(f"Harmonic {harmonic_col_name} not in {os.path.basename(file_path)} for PID {pid}.")
                            continue

                        try:
                            roi_channels = ROIS.get(roi_name)
                            df_roi_metric = current_df.reindex(roi_channels)  # Select ROI channels
                            # Mean of the specific harmonic across selected ROI channels for this subject
                            mean_val_subj_roi_harmonic = df_roi_metric[harmonic_col_name].dropna().mean()

                            if not pd.isna(mean_val_subj_roi_harmonic):
                                subject_harmonic_roi_values.append(mean_val_subj_roi_harmonic)
                        except Exception as e_proc:
                            self.log_to_main_app(
                                f"Error processing Subj {pid}, Cond {cond_name}, ROI {roi_name}, Freq {harmonic_col_name}: {e_proc}")
                            continue

                    if len(subject_harmonic_roi_values) >= 3:
                        t_stat, p_value_raw = stats.ttest_1samp(subject_harmonic_roi_values, 0, nan_policy='omit')

                        # After ttest_1samp with nan_policy='omit', N might change if NaNs were present
                        valid_values_for_stat = [v for v in subject_harmonic_roi_values if not pd.isna(v)]
                        num_subjects_in_test = len(valid_values_for_stat)

                        if num_subjects_in_test < 3:  # Re-check N after potential NaN omission by t-test
                            # self.log_to_main_app(f"Skipping {harmonic_col_name} for {roi_name}/{cond_name}: N < 3 after NaN removal for t-test.")
                            continue

                        mean_group_value = np.mean(valid_values_for_stat)
                        df_val = num_subjects_in_test - 1

                        p_value_str = "< .0001" if p_value_raw < 0.0001 else f"{p_value_raw:.4f}"

                        if p_value_raw < HARMONIC_CHECK_ALPHA and mean_group_value > mean_value_threshold:
                            if not roi_header_printed_for_cond:
                                output_text += f"\n  --- ROI: {roi_name} ---\n"
                                roi_header_printed_for_cond = True
                            found_significant_in_this_condition = True
                            any_significant_found_overall = True
                            significant_harmonics_count_for_roi += 1

                            output_text += f"    ----------------------------------------------------\n"
                            output_text += f"    Harmonic: {harmonic_col_name} -> SIGNIFICANT RESPONSE\n"
                            output_text += f"        Average {selected_metric}: {mean_group_value:.3f} (based on N={num_subjects_in_test} subjects)\n"
                            output_text += f"        Statistical Test: t({df_val}) = {t_stat:.2f}, p-value = {p_value_str}\n"
                            output_text += f"    ----------------------------------------------------\n"
                            self.harmonic_check_results_data.append({
                                'Condition': cond_name, 'ROI': roi_name, 'Frequency': harmonic_col_name,
                                'N_Subjects': num_subjects_in_test,
                                f'Mean_{selected_metric.replace(" ", "_")}': mean_group_value,
                                'T_Statistic': t_stat, 'P_Value': p_value_raw, 'df': df_val,
                                'Threshold_Criteria_Mean_Value': mean_value_threshold,
                                'Threshold_Criteria_Alpha': HARMONIC_CHECK_ALPHA
                            })

                if roi_header_printed_for_cond:  # If any finding was printed for this ROI
                    if significant_harmonics_count_for_roi > 1:
                        output_text += f"    Summary for {roi_name}: Found {significant_harmonics_count_for_roi} significant harmonics (details above).\n"
                    output_text += "\n"
                elif included_freq_values:  # If ROI was processed (had included_freqs) but no sig results printed
                    output_text += f"\n  --- ROI: {roi_name} ---\n"
                    output_text += f"      No significant harmonics met criteria for this ROI.\n\n"

            if not found_significant_in_this_condition:
                # Check if any ROI header was printed for this condition at all.
                # If an ROI header was printed, it means it was processed but had no sig results (message printed above).
                # If no ROI header at all, it means no ROIs had processable data or findings.
                if not any(f"--- ROI:" in line for line in
                           output_text.split(f"=== Condition: {cond_name} ===")[-1].splitlines()):
                    output_text += f"  No processable data or no significant harmonics found for any ROI in this condition.\n\n"
                else:
                    output_text += f"  No significant harmonics met criteria in this condition across reported ROIs.\n\n"

            else:
                output_text += "\n"  # Space after condition block with results

        if not any_significant_found_overall:
            output_text += "Overall: No harmonics met the significance criteria across all conditions and ROIs.\n"
        else:
            output_text += "\n--- End of Report ---\nTip: For a comprehensive table of all significant findings, please use the 'Export Harmonic Results' feature.\n"

        self.results_textbox.insert("1.0", output_text)
        if self.harmonic_check_results_data: self.export_harmonic_check_btn.configure(state="normal")
        self.results_textbox.configure(state="disabled")
        loaded_dataframes.clear()  # Clear cache after run completes

<<<<<<< HEAD
    def _structure_harmonic_results(self):
        """Return nested dict for exporting harmonic check results."""
        metric_key_name = f"Mean_{self.harmonic_metric_var.get().replace(' ', '_')}"
        findings = {}
=======
    def export_paired_results(self):
        self.log_to_main_app("Exporting Paired Test results...")
        if not self.paired_tests_results_data: messagebox.showwarning("No Results",
                                                                      "No paired results data to export."); return
        try:
            # Using keyword arguments for clarity and robustness
            stats_export.export_paired_results_to_excel(
                data=self.paired_tests_results_data,
                parent_folder=self.stats_data_folder_var.get(),
                log_func=self.log_to_main_app
            )
        except AttributeError:
            messagebox.showerror("Export Error", "'export_paired_results_to_excel' is missing in stats_export.py.")
        except Exception as e:
            messagebox.showerror("Export Error", f"Paired export failed: {e}\n{traceback.format_exc()}")

    def export_rm_anova_results(self):
        self.log_to_main_app("Exporting RM-ANOVA results...")
        if self.rm_anova_results_data is None or (
                isinstance(self.rm_anova_results_data, pd.DataFrame) and self.rm_anova_results_data.empty):
            messagebox.showwarning("No Results", "No RM-ANOVA results data to export.");
            return
        try:
            # Using keyword arguments
            stats_export.export_rm_anova_results_to_excel(
                anova_table=self.rm_anova_results_data,
                parent_folder=self.stats_data_folder_var.get(),
                log_func=self.log_to_main_app
            )
        except AttributeError:
            messagebox.showerror("Export Error", "'export_rm_anova_results_to_excel' is missing in stats_export.py.")
        except Exception as e:
            messagebox.showerror("Export Error", f"RM-ANOVA export failed: {e}\n{traceback.format_exc()}")

    def export_mixed_model_results(self):
        self.log_to_main_app("Exporting Mixed Model results...")
        if self.mixed_model_results_data is None or (
                isinstance(self.mixed_model_results_data, pd.DataFrame) and self.mixed_model_results_data.empty):
            messagebox.showwarning("No Results", "No Mixed Model results data to export.")
            return
        try:
            stats_export.export_mixedlm_results_to_excel(
                mixedlm_table=self.mixed_model_results_data,
                parent_folder=self.stats_data_folder_var.get(),
                log_func=self.log_to_main_app
            )
        except AttributeError:
            messagebox.showerror("Export Error", "'export_mixedlm_results_to_excel' is missing in stats_export.py.")
        except Exception as e:
            messagebox.showerror("Export Error", f"Mixed Model export failed: {e}\n{traceback.format_exc()}")

    def export_harmonic_check_results(self):
        self.log_to_main_app("Exporting Per-Harmonic Check results...")
        if not self.harmonic_check_results_data: messagebox.showwarning("No Results",
                                                                        "No harmonic check results data to export."); return
        findings_dict = {}
        metric_key_name = f'Mean_{self.harmonic_metric_var.get().replace(" ", "_")}'  # Dynamic key for mean metric value
>>>>>>> 4746f382
        for item in self.harmonic_check_results_data:
            cond, roi = item['Condition'], item['ROI']
            findings.setdefault(cond, {}).setdefault(roi, []).append({
                'Frequency': item['Frequency'],
                metric_key_name: item[metric_key_name],
                'N': item['N_Subjects'],
                'T_Statistic': item['T_Statistic'],
                'P_Value': item['P_Value'],
                'df': item['df'],
<<<<<<< HEAD
                'Threshold_Used': item['Threshold_Criteria_Mean_Value'],
=======
                # Store the mean value threshold used for this harmonic
                'Threshold': item['Threshold_Criteria_Mean_Value']
>>>>>>> 4746f382
            })
        return findings



if __name__ == "__main__":
    try:
        root = ctk.CTk()
        root.title("Main_App Test Host")
        root.geometry("300x100")


        class TestMaster:
            log = staticmethod(lambda msg: logger.info("[TestHost] %s", msg))


        # Mock stats_export and repeated_m_anova for standalone testing if not available
        class MockStatsExport:
            def export_paired_results_to_excel(self, data, parent_folder, log_func): log_func(
                "Mock: export_paired_results_to_excel called")

            def export_rm_anova_results_to_excel(self, anova_table, parent_folder, log_func): log_func(
                "Mock: export_rm_anova_results_to_excel called")

            def export_significance_results_to_excel(self, findings_dict, metric, threshold, parent_folder,
                                                     log_func): log_func(
                f"Mock: export_significance_results_to_excel called for {metric}")

            def export_posthoc_results_to_excel(self, results_df, factor, parent_folder, log_func): log_func(
                "Mock: export_posthoc_results_to_excel called")


        class MockRepeatedMAnova:
            def run_repeated_measures_anova(self, data, dv_col, within_cols, subject_col):
                logger.info(
                    "Mock: run_repeated_measures_anova called with DV:%s, Within:%s, Subj:%s",
                    dv_col,
                    within_cols,
                    subject_col,
                )
                return pd.DataFrame(
                    {'Source': ['condition', 'roi', 'condition:roi'], 'F': [1.0, 2.0, 3.0], 'p-unc': [0.5, 0.4, 0.3]})


        # Replace actual imports with mocks if they cause issues during standalone run
        import sys

        if 'stats_export' not in sys.modules: sys.modules['stats_export'] = MockStatsExport()
        if 'repeated_m_anova' not in sys.modules: sys.modules['repeated_m_anova'] = MockRepeatedMAnova()
        # Re-import after mocking (or ensure they are imported after this block)
        from . import stats_export
        from repeated_m_anova import run_repeated_measures_anova

        ctk.CTkButton(root, text="Open Stats Tool",
                      command=lambda: StatsAnalysisWindow(master=TestMaster(), default_folder="")).pack(pady=20)
        root.mainloop()
    except Exception as e_main:
        logger.error("Error in __main__ block: %s\n%s", e_main, traceback.format_exc())<|MERGE_RESOLUTION|>--- conflicted
+++ resolved
@@ -29,19 +29,14 @@
 import scipy.stats as stats
 from .repeated_m_anova import run_repeated_measures_anova
 
-<<<<<<< HEAD
+
 from . import stats_export  # Excel export helpers
 from . import stats_analysis  # Heavy data processing functions
 from .posthoc_tests import (
     run_posthoc_pairwise_tests,
     run_interaction_posthocs as perform_interaction_posthocs,
 )
-=======
-from . import stats_export  # Assuming stats_export.py is in the same package
-from .repeated_m_anova import run_repeated_measures_anova  # Assuming repeated_m_anova.py
-from .mixed_effects_model import run_mixed_effects_model
-from config import FONT_BOLD, FONT_MAIN, init_fonts
->>>>>>> 4746f382
+
 
 # Regions of Interest (10-20 montage)
 ROIS = {
@@ -95,12 +90,10 @@
         self.condition_B_var = tk.StringVar(master=self)
         self.harmonic_metric_var = tk.StringVar(master=self, value="SNR")
         self.harmonic_threshold_var = tk.StringVar(master=self, value="1.96")
-<<<<<<< HEAD
+
         # Only the interaction post-hoc is supported so default to that option
         self.posthoc_factor_var = tk.StringVar(master=self, value="condition by roi")
-=======
-        self.alpha_var = tk.StringVar(master=self, value="0.05")
->>>>>>> 4746f382
+
 
         # UI Widget References (stored for potential future dynamic updates)
         self.roi_menu = None
@@ -309,13 +302,9 @@
                                             values=["(Scan Folder)"])  # Already stored
         self.condB_menu.grid(row=2, column=3, padx=5, pady=5, sticky="ew")
 
-<<<<<<< HEAD
+
         # Post-hoc factor selection removed; only condition by ROI interaction is supported
-=======
-        ctk.CTkLabel(common_setup_frame, text="Alpha (Sig. Level):").grid(row=3, column=0, padx=5, pady=5, sticky="w")
-        ctk.CTkEntry(common_setup_frame, textvariable=self.alpha_var, validate='key',
-                     validatecommand=validate_num_cmd, width=100).grid(row=3, column=1, padx=5, pady=5, sticky="w")
->>>>>>> 4746f382
+
 
         # --- Row 2: Section A - Summed BCA Analysis ---
         summed_bca_frame = ctk.CTkFrame(main_frame, fg_color="transparent")
@@ -328,7 +317,8 @@
             side="left", padx=(0, 5), pady=5)
         ctk.CTkButton(buttons_summed_frame, text="Run RM-ANOVA (Summed BCA)", command=self.run_rm_anova).pack(
             side="left", padx=5, pady=5)
-<<<<<<< HEAD
+
+        
         # Only the interaction post-hoc test is available
         self.run_posthoc_btn = ctk.CTkButton(buttons_summed_frame, text="Run Interaction Post-hocs", command=self.run_interaction_posthocs)
         self.run_posthoc_btn.pack(side="left", padx=5, pady=5)
@@ -342,12 +332,7 @@
                 log_func=self.log_to_main_app,
             ),
         )
-=======
-        ctk.CTkButton(buttons_summed_frame, text="Run Mixed Model (Summed BCA)", command=self.run_mixed_model).pack(
-            side="left", padx=5, pady=5)
-        self.export_paired_tests_btn = ctk.CTkButton(buttons_summed_frame, text="Export Paired Results",
-                                                     state="disabled", command=self.export_paired_results)
->>>>>>> 4746f382
+
         self.export_paired_tests_btn.pack(side="left", padx=5, pady=5)
         self.export_rm_anova_btn = ctk.CTkButton(
             buttons_summed_frame,
@@ -360,7 +345,8 @@
             ),
         )
         self.export_rm_anova_btn.pack(side="left", padx=5, pady=5)
-<<<<<<< HEAD
+        
+
         self.export_posthoc_btn = ctk.CTkButton(
             buttons_summed_frame,
             text="Export Post-hoc Results",
@@ -373,11 +359,7 @@
             ),
         )
         self.export_posthoc_btn.pack(side="left", padx=5, pady=5)
-=======
-        self.export_mixed_model_btn = ctk.CTkButton(buttons_summed_frame, text="Export Mixed Model", state="disabled",
-                                                   command=self.export_mixed_model_results)
-        self.export_mixed_model_btn.pack(side="left", padx=5, pady=5)
->>>>>>> 4746f382
+
 
         # --- Row 3: Section B - Harmonic Significance Check ---
         harmonic_check_frame = ctk.CTkFrame(main_frame, fg_color="transparent")
@@ -578,150 +560,32 @@
         # ... (other parts of the class) ...
 
     def run_paired_tests(self):
-<<<<<<< HEAD
+
         self.log_to_main_app("Running Paired Tests (Summed BCA)...")
         self.results_textbox.configure(state="normal")
         self.results_textbox.delete("1.0", tk.END)
         self.export_paired_tests_btn.configure(state="disabled")
         self.paired_tests_results_data.clear()
-=======
-            self.log_to_main_app("Running Paired Tests (Summed BCA)...")
-            self.results_textbox.configure(state="normal");
-            self.results_textbox.delete("1.0", tk.END)
-            self.export_paired_tests_btn.configure(state="disabled")
-            self.paired_tests_results_data.clear()
-
-            cond_a = self.condition_A_var.get()
-            cond_b = self.condition_B_var.get()
-
-            if not (cond_a and cond_a != "(Scan Folder)" and \
-                    cond_b and cond_b not in ["(Scan Folder)", "(No other conditions)", "(Select Condition A)"] and \
-                    cond_a != cond_b):
-                messagebox.showerror("Input Error",
-                                     "Please select two different and valid conditions for paired tests.")
-                self.results_textbox.configure(state="disabled");
-                return
-
-            if not self.all_subject_data and not self.prepare_all_subject_summed_bca_data():
-                messagebox.showerror("Data Error",
-                                     "Summed BCA data could not be prepared. Please check logs or re-scan folder.")
-                self.results_textbox.configure(state="disabled");
-                return
-
-            rois_to_analyze = []
-            selected_roi_option = self.roi_var.get()
-            if selected_roi_option == ALL_ROIS_OPTION:
-                rois_to_analyze = list(ROIS.keys())
-            elif selected_roi_option in ROIS:
-                rois_to_analyze = [selected_roi_option]
-            else:
-                messagebox.showerror("Input Error", f"Invalid ROI selected: {selected_roi_option}")
-                self.results_textbox.configure(state="disabled");
-                return
-
-            # --- Start Building Output Text ---
-            output_text = f"============================================================\n"
-            output_text += f"              Paired t-tests (Summed BCA)\n"
-            output_text += f"============================================================\n\n"
-            output_text += f"Comparing Condition A: '{cond_a}'\n"
-            output_text += f"With Condition B:      '{cond_b}'\n"
-            output_text += f"ROIs Analyzed:         {selected_roi_option}\n"
-            try:
-                alpha = float(self.alpha_var.get())
-            except ValueError:
-                messagebox.showerror("Input Error", "Invalid alpha value. Please enter a numeric value.")
-                self.results_textbox.configure(state="disabled");
-                return
-
-            output_text += f"(Significance level for p-values: p < {alpha})\n\n"
-
-            significant_tests_found_overall = False
-
-            for roi_name in rois_to_analyze:
-                output_text += f"--- ROI: {roi_name} ---\n"
-
-                values_a, values_b = [], []
-                for pid in self.subjects:
-                    val_a = self.all_subject_data.get(pid, {}).get(cond_a, {}).get(roi_name, np.nan)
-                    val_b = self.all_subject_data.get(pid, {}).get(cond_b, {}).get(roi_name, np.nan)
-                    if not (pd.isna(val_a) or pd.isna(val_b)):
-                        values_a.append(val_a)
-                        values_b.append(val_b)
-
-                n_pairs = len(values_a)
-
-                if n_pairs < 3:  # Need at least 3 pairs for a meaningful t-test
-                    output_text += f"  Insufficient paired data (N={n_pairs}). Minimum 3 pairs required for a t-test.\n\n"
-                    continue
-
-                try:
-                    t_stat, p_value_raw = stats.ttest_rel(values_a, values_b)
-                    df_val = n_pairs - 1
-
-                    mean_a = np.mean(values_a)
-                    mean_b = np.mean(values_b)
-                    mean_diff = mean_a - mean_b
-                    diff_std = np.std(np.array(values_a) - np.array(values_b), ddof=1)
-                    cohen_d = mean_diff / diff_std if diff_std != 0 else np.nan
->>>>>>> 4746f382
+
 
         cond_a = self.condition_A_var.get()
         cond_b = self.condition_B_var.get()
 
-<<<<<<< HEAD
+
         if not (cond_a and cond_a != "(Scan Folder)" and
                 cond_b and cond_b not in ["(Scan Folder)", "(No other conditions)", "(Select Condition A)"] and
                 cond_a != cond_b):
             messagebox.showerror("Input Error", "Please select two different and valid conditions for paired tests.")
             self.results_textbox.configure(state="disabled")
             return
-=======
-                    if is_significant:
-                        significant_tests_found_overall = True
-                        output_text += f"  FINDING: SIGNIFICANT DIFFERENCE found between conditions.\n"
-                    else:
-                        output_text += f"  FINDING: NO SIGNIFICANT DIFFERENCE found between conditions.\n"
-
-                    output_text += f"    - Average Summed BCA for '{cond_a}': {mean_a:.3f} (approx. uV)\n"
-                    output_text += f"    - Average Summed BCA for '{cond_b}': {mean_b:.3f} (approx. uV)\n"
-                    output_text += f"    - Mean Difference ('{cond_a}' - '{cond_b}'): {mean_diff:.3f} (approx. uV)\n"
-                    output_text += f"    - Effect Size (Cohen's d): {cohen_d:.3f}\n"
-
-                    if is_significant:
-                        if mean_diff > 1e-9:  # Check if meaningfully positive (accounting for float precision)
-                            output_text += f"      Interpretation: On average, '{cond_a}' showed a significantly HIGHER Summed BCA than '{cond_b}'.\n"
-                        elif mean_diff < -1e-9:  # Check if meaningfully negative
-                            output_text += f"      Interpretation: On average, '{cond_b}' showed a significantly HIGHER Summed BCA than '{cond_a}'.\n"
-                        else:  # Difference is very close to zero despite significance (unlikely with typical data if p is low)
-                            output_text += f"      Interpretation: A significant difference was found, but the average values are very close.\n"
-                    else:
-                        output_text += f"      Interpretation: The observed difference in averages was not statistically significant.\n"
-
-                    output_text += f"    - Statistics: t({df_val}) = {t_stat:.2f}, p-value = {p_value_str}\n"
-                    output_text += f"    - Number of pairs included: N = {n_pairs}\n\n"
-
-                    if is_significant:  # Store data for export only if significant
-                        self.paired_tests_results_data.append({
-                            'ROI': roi_name,
-                            'Condition_A': cond_a,
-                            'Condition_B': cond_b,
-                            'N_Pairs': n_pairs,
-                            'Mean_A': mean_a,
-                            'Mean_B': mean_b,
-                            'Mean_Difference': mean_diff,
-                            't_statistic': t_stat,
-                            'df': df_val,
-                            'p_value': p_value_raw,
-                            'Cohen_d': cohen_d  # Store effect size for export
-                        })
->>>>>>> 4746f382
+
 
         if not self.all_subject_data and not self.prepare_all_subject_summed_bca_data():
             messagebox.showerror("Data Error", "Summed BCA data could not be prepared. Please check logs or re-scan folder.")
             self.results_textbox.configure(state="disabled")
             return
 
-<<<<<<< HEAD
+
         selected_roi_option = self.roi_var.get()
         if selected_roi_option == ALL_ROIS_OPTION:
             rois_to_analyze = list(ROIS.keys())
@@ -731,18 +595,7 @@
             messagebox.showerror("Input Error", f"Invalid ROI selected: {selected_roi_option}")
             self.results_textbox.configure(state="disabled")
             return
-=======
-            if not self.paired_tests_results_data:  # If no significant results were stored
-                output_text += "------------------------------------------------------------\n"
-                if not any(f"ROI: {r}" in output_text for r in rois_to_analyze if
-                           "Insufficient paired data" not in output_text and "Error performing t-test" not in output_text):  # Check if any ROI was actually tested without error/insufficient data
-                    output_text += "No ROIs had sufficient data for all paired tests.\n"
-                else:
-                    output_text += f"No statistically significant differences (p < {alpha}) were found for any of the analyzed ROIs that had sufficient data.\n"
-            else:
-                output_text += "------------------------------------------------------------\n"
-                output_text += "Tip: For a detailed table of significant findings, please use the 'Export Paired Results' feature.\n"
->>>>>>> 4746f382
+
 
         output_text, results = stats_analysis.run_paired_tests(
             self.all_subject_data,
@@ -950,7 +803,7 @@
         self.results_textbox.configure(state="disabled")
         self.log_to_main_app("RM-ANOVA (Summed BCA) attempt complete.")
 
-<<<<<<< HEAD
+
     def run_posthoc_tests(self):
         self.log_to_main_app("Running post-hoc pairwise tests...")
         self.results_textbox.configure(state="normal")
@@ -960,17 +813,7 @@
 
         if not self.all_subject_data and not self.prepare_all_subject_summed_bca_data():
             messagebox.showerror("Data Error", "Summed BCA data could not be prepared for post-hoc tests.")
-=======
-    def run_mixed_model(self):
-        self.log_to_main_app("Running Mixed Effects Model (Summed BCA)...")
-        self.results_textbox.configure(state="normal")
-        self.results_textbox.delete("1.0", tk.END)
-        self.export_mixed_model_btn.configure(state="disabled")
-        self.mixed_model_results_data = None
-
-        if not self.all_subject_data and not self.prepare_all_subject_summed_bca_data():
-            messagebox.showerror("Data Error", "Summed BCA data could not be prepared for Mixed Model.")
->>>>>>> 4746f382
+
             self.results_textbox.configure(state="disabled")
             return
 
@@ -982,16 +825,15 @@
                         long_format_data.append({'subject': pid, 'condition': cond_name, 'roi': roi_name, 'value': value})
 
         if not long_format_data:
-<<<<<<< HEAD
+
             messagebox.showerror("Data Error", "No valid data available for post-hoc tests after filtering NaNs.")
-=======
-            messagebox.showerror("Data Error", "No valid data available for Mixed Model after filtering NaNs.")
->>>>>>> 4746f382
+
             self.results_textbox.configure(state="disabled")
             return
 
         df_long = pd.DataFrame(long_format_data)
-<<<<<<< HEAD
+        
+
         factor = self.posthoc_factor_var.get()
         if factor not in ["condition", "roi", "condition by roi"]:
             messagebox.showerror("Input Error", f"Invalid factor selected for post-hoc tests: {factor}")
@@ -1062,82 +904,7 @@
             self.export_posthoc_btn.configure(state="normal")
         self.results_textbox.configure(state="disabled")
         self.log_to_main_app("Interaction post-hoc tests complete.")
-=======
-
-        if df_long['condition'].nunique() < 2 or df_long['roi'].nunique() < 1:
-            messagebox.showerror("Data Error", "Mixed model requires at least two conditions and at least one ROI with valid data.")
-            self.results_textbox.configure(state="disabled")
-            return
-
-        # Basic dataset summary for the user
-        num_subjects = df_long['subject'].nunique()
-        conditions_list = sorted(df_long['condition'].unique().tolist())
-        rois_list = sorted(df_long['roi'].unique().tolist())
-        base_condition = conditions_list[0]
-        base_roi = rois_list[0]
-
-        output_text = "===========================================================\n"
-        output_text += "           Mixed Effects Model Results\n"
-        output_text += "           Analysis conducted on: Summed BCA Data\n"
-        output_text += "===========================================================\n\n"
-        output_text += f"Data from {num_subjects} subjects across {len(conditions_list)} conditions and {len(rois_list)} ROIs were included.\n"
-        output_text += f"Model formula: value ~ condition + roi (random intercept by subject).\n"
-        output_text += f"Baseline level is condition '{base_condition}' at ROI '{base_roi}'.\n\n"
-
-        try:
-            self.log_to_main_app(f"Calling run_mixed_effects_model with DataFrame of shape: {df_long.shape}")
-            mixed_df = run_mixed_effects_model(data=df_long, dv_col='value', group_col='subject',
-                                               fixed_effects=['condition', 'roi'])
-            if mixed_df is not None and not mixed_df.empty:
-                output_text += "-----------------------------\n"
-                output_text += "            FIXED EFFECTS\n"
-                output_text += "-----------------------------\n"
-                if '' in mixed_df.columns:
-                    mixed_df = mixed_df.rename(columns={'': 'Effect'})
-                output_text += mixed_df.to_string(index=False) + "\n\n"
-
-                # --- Simplified interpretation of each effect ---
-                output_text += "---------------------------------------------\n"
-                output_text += "        SIMPLIFIED EXPLANATION OF RESULTS\n"
-                output_text += "---------------------------------------------\n"
-                for _, row in mixed_df.iterrows():
-                    effect = str(row.get('Effect', ''))
-                    coef = row.get('Coef.', row.get('coef', ''))
-                    p_val = row.get('P>|z|', row.get('P>|t|', ''))
-                    explanation = effect
-                    if effect.lower().startswith('intercept'):
-                        explanation = f"Baseline level ({base_condition}, {base_roi})"
-                    elif effect.startswith('condition[T.'):
-                        cond = effect.split('T.')[1].rstrip(']')
-                        explanation = f"Difference for condition '{cond}' vs '{base_condition}'"
-                    elif effect.startswith('roi[T.'):
-                        roi_name = effect.split('T.')[1].rstrip(']')
-                        explanation = f"Difference for ROI '{roi_name}' vs '{base_roi}'"
-
-                    significance = ''
-                    try:
-                        p_val_float = float(p_val)
-                        significance = ' (p < 0.05)' if p_val_float < 0.05 else ' (n.s.)'
-                    except Exception:
-                        pass
-                    output_text += f"- {explanation}: Coef = {coef}{significance}\n"
-
-                self.mixed_model_results_data = mixed_df
-                self.export_mixed_model_btn.configure(state="normal")
-            else:
-                output_text += "Mixed model did not return any results or the result was empty.\n"
-                self.log_to_main_app("Mixed model did not return results or was empty.")
-        except ImportError:
-            output_text += "Error: statsmodels is required for Mixed Effects modeling. Please install it via `pip install statsmodels`.\n"
-            self.log_to_main_app("ImportError during Mixed Model execution.")
-        except Exception as e:
-            output_text += f"Mixed model analysis failed: {e}\n"
-            self.log_to_main_app(f"!!! Mixed Model Error: {e}\n{traceback.format_exc()}")
-
-        self.results_textbox.insert("1.0", output_text)
-        self.results_textbox.configure(state="disabled")
-        self.log_to_main_app("Mixed Effects Model attempt complete.")
->>>>>>> 4746f382
+
 
     def run_harmonic_check(self):
         self.log_to_main_app("Running Per-Harmonic Significance Check...")
@@ -1334,70 +1101,12 @@
         self.results_textbox.configure(state="disabled")
         loaded_dataframes.clear()  # Clear cache after run completes
 
-<<<<<<< HEAD
+
     def _structure_harmonic_results(self):
         """Return nested dict for exporting harmonic check results."""
         metric_key_name = f"Mean_{self.harmonic_metric_var.get().replace(' ', '_')}"
         findings = {}
-=======
-    def export_paired_results(self):
-        self.log_to_main_app("Exporting Paired Test results...")
-        if not self.paired_tests_results_data: messagebox.showwarning("No Results",
-                                                                      "No paired results data to export."); return
-        try:
-            # Using keyword arguments for clarity and robustness
-            stats_export.export_paired_results_to_excel(
-                data=self.paired_tests_results_data,
-                parent_folder=self.stats_data_folder_var.get(),
-                log_func=self.log_to_main_app
-            )
-        except AttributeError:
-            messagebox.showerror("Export Error", "'export_paired_results_to_excel' is missing in stats_export.py.")
-        except Exception as e:
-            messagebox.showerror("Export Error", f"Paired export failed: {e}\n{traceback.format_exc()}")
-
-    def export_rm_anova_results(self):
-        self.log_to_main_app("Exporting RM-ANOVA results...")
-        if self.rm_anova_results_data is None or (
-                isinstance(self.rm_anova_results_data, pd.DataFrame) and self.rm_anova_results_data.empty):
-            messagebox.showwarning("No Results", "No RM-ANOVA results data to export.");
-            return
-        try:
-            # Using keyword arguments
-            stats_export.export_rm_anova_results_to_excel(
-                anova_table=self.rm_anova_results_data,
-                parent_folder=self.stats_data_folder_var.get(),
-                log_func=self.log_to_main_app
-            )
-        except AttributeError:
-            messagebox.showerror("Export Error", "'export_rm_anova_results_to_excel' is missing in stats_export.py.")
-        except Exception as e:
-            messagebox.showerror("Export Error", f"RM-ANOVA export failed: {e}\n{traceback.format_exc()}")
-
-    def export_mixed_model_results(self):
-        self.log_to_main_app("Exporting Mixed Model results...")
-        if self.mixed_model_results_data is None or (
-                isinstance(self.mixed_model_results_data, pd.DataFrame) and self.mixed_model_results_data.empty):
-            messagebox.showwarning("No Results", "No Mixed Model results data to export.")
-            return
-        try:
-            stats_export.export_mixedlm_results_to_excel(
-                mixedlm_table=self.mixed_model_results_data,
-                parent_folder=self.stats_data_folder_var.get(),
-                log_func=self.log_to_main_app
-            )
-        except AttributeError:
-            messagebox.showerror("Export Error", "'export_mixedlm_results_to_excel' is missing in stats_export.py.")
-        except Exception as e:
-            messagebox.showerror("Export Error", f"Mixed Model export failed: {e}\n{traceback.format_exc()}")
-
-    def export_harmonic_check_results(self):
-        self.log_to_main_app("Exporting Per-Harmonic Check results...")
-        if not self.harmonic_check_results_data: messagebox.showwarning("No Results",
-                                                                        "No harmonic check results data to export."); return
-        findings_dict = {}
-        metric_key_name = f'Mean_{self.harmonic_metric_var.get().replace(" ", "_")}'  # Dynamic key for mean metric value
->>>>>>> 4746f382
+
         for item in self.harmonic_check_results_data:
             cond, roi = item['Condition'], item['ROI']
             findings.setdefault(cond, {}).setdefault(roi, []).append({
@@ -1407,12 +1116,9 @@
                 'T_Statistic': item['T_Statistic'],
                 'P_Value': item['P_Value'],
                 'df': item['df'],
-<<<<<<< HEAD
+
                 'Threshold_Used': item['Threshold_Criteria_Mean_Value'],
-=======
-                # Store the mean value threshold used for this harmonic
-                'Threshold': item['Threshold_Criteria_Mean_Value']
->>>>>>> 4746f382
+
             })
         return findings
 
