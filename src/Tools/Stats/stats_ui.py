--- conflicted
+++ resolved
@@ -14,7 +14,7 @@
     QVBoxLayout,
 )
 
-<<<<<<< HEAD
+
 from . import stats_export
 
 
@@ -137,88 +137,7 @@
     btn_layout.addWidget(self.run_posthoc_btn, 2, 0)
 
     self.export_rm_anova_btn = _Button("Export RM-ANOVA")
-=======
-from PySide6.QtWidgets import (
-    QComboBox,
-    QFrame,
-    QGridLayout,
-    QLabel,
-    QLineEdit,
-    QPushButton,
-    QTextEdit,
-    QVBoxLayout,
-)
-from PySide6.QtGui import QFont, QDoubleValidator
-from PySide6.QtCore import Qt
-
-from config import FONT_FAMILY
-from . import stats_export
-
-
-def create_widgets(self):
-    bold_font = QFont(FONT_FAMILY, 12, QFont.Bold)
-
-    main_layout = QGridLayout(self)
-    self.setLayout(main_layout)
-    main_layout.setContentsMargins(10, 10, 10, 10)
-    main_layout.setRowStretch(3, 1)
-    main_layout.setColumnStretch(0, 1)
-
-    # --- Row 0: Folder Selection ---
-    folder_frame = QFrame(self)
-    folder_layout = QGridLayout(folder_frame)
-    folder_layout.setContentsMargins(5, 5, 5, 10)
-    folder_layout.setColumnStretch(1, 1)
-
-    folder_label = QLabel("Data Folder:")
-    folder_layout.addWidget(folder_label, 0, 0, alignment=Qt.AlignLeft)
-
-    self.folder_entry = QLineEdit()
-    self.folder_entry.setReadOnly(True)
-    if hasattr(self.stats_data_folder_var, "get"):
-        self.folder_entry.setText(self.stats_data_folder_var.get())
-        self.folder_entry.textChanged.connect(lambda t: self.stats_data_folder_var.set(t))
-    folder_layout.addWidget(self.folder_entry, 0, 1)
-
-    browse_btn = QPushButton("Browse...")
-    browse_btn.clicked.connect(self.browse_folder)
-    folder_layout.addWidget(browse_btn, 0, 2)
-
-    self.detected_info_label = QLabel(
-        self.detected_info_var.get() if hasattr(self.detected_info_var, "get") else ""
-    )
-    self.detected_info_label.setAlignment(Qt.AlignLeft)
-    self.detected_info_label.setWordWrap(True)
-    folder_layout.addWidget(self.detected_info_label, 1, 0, 1, 3)
-
-    main_layout.addWidget(folder_frame, 0, 0)
-
-    # --- Row 1: Section A - Summed BCA Analysis ---
-    summed_bca_frame = QFrame(self)
-    summed_bca_layout = QVBoxLayout(summed_bca_frame)
-    label = QLabel("Summed BCA Analysis:")
-    label.setFont(bold_font)
-    summed_bca_layout.addWidget(label, alignment=Qt.AlignLeft)
-
-    buttons_frame = QFrame()
-    buttons_layout = QGridLayout(buttons_frame)
-    buttons_layout.setColumnStretch(0, 1)
-    buttons_layout.setColumnStretch(1, 1)
-
-    btn_rm_anova = QPushButton("Run RM-ANOVA (Summed BCA)")
-    btn_rm_anova.clicked.connect(self.run_rm_anova)
-    buttons_layout.addWidget(btn_rm_anova, 0, 0)
-
-    btn_mixed = QPushButton("Run Mixed Model")
-    btn_mixed.clicked.connect(self.run_mixed_model)
-    buttons_layout.addWidget(btn_mixed, 1, 0)
-
-    self.run_posthoc_btn = QPushButton("Run Interaction Post-hocs")
-    self.run_posthoc_btn.clicked.connect(self.run_interaction_posthocs)
-    buttons_layout.addWidget(self.run_posthoc_btn, 2, 0)
-
-    self.export_rm_anova_btn = QPushButton("Export RM-ANOVA")
->>>>>>> 598e5740
+
     self.export_rm_anova_btn.setEnabled(False)
     self.export_rm_anova_btn.clicked.connect(
         lambda: stats_export.export_rm_anova_results_to_excel(
@@ -227,15 +146,11 @@
             log_func=self.log_to_main_app,
         )
     )
-<<<<<<< HEAD
+
     btn_layout.addWidget(self.export_rm_anova_btn, 0, 1)
 
     self.export_mixed_model_btn = _Button("Export Mixed Model")
-=======
-    buttons_layout.addWidget(self.export_rm_anova_btn, 0, 1)
-
-    self.export_mixed_model_btn = QPushButton("Export Mixed Model")
->>>>>>> 598e5740
+
     self.export_mixed_model_btn.setEnabled(False)
     self.export_mixed_model_btn.clicked.connect(
         lambda: stats_export.export_mixed_model_results_to_excel(
@@ -244,15 +159,11 @@
             log_func=self.log_to_main_app,
         )
     )
-<<<<<<< HEAD
+
     btn_layout.addWidget(self.export_mixed_model_btn, 1, 1)
 
     self.export_posthoc_btn = _Button("Export Post-hoc Results")
-=======
-    buttons_layout.addWidget(self.export_mixed_model_btn, 1, 1)
-
-    self.export_posthoc_btn = QPushButton("Export Post-hoc Results")
->>>>>>> 598e5740
+
     self.export_posthoc_btn.setEnabled(False)
     self.export_posthoc_btn.clicked.connect(
         lambda: stats_export.export_posthoc_results_to_excel(
@@ -261,7 +172,7 @@
             parent_folder=self.stats_data_folder_var.get(),
             log_func=self.log_to_main_app,
         )
-<<<<<<< HEAD
+
     )
     btn_layout.addWidget(self.export_posthoc_btn, 2, 1)
 
@@ -303,50 +214,7 @@
     controls_layout.addWidget(run_check_btn, 0, 4)
 
     self.export_harmonic_check_btn = _Button("Export Harmonic Results")
-=======
-    )
-    buttons_layout.addWidget(self.export_posthoc_btn, 2, 1)
-
-    summed_bca_layout.addWidget(buttons_frame)
-    main_layout.addWidget(summed_bca_frame, 1, 0)
-
-    # --- Row 2: Section B - Harmonic Significance Check ---
-    harmonic_check_frame = QFrame(self)
-    harmonic_layout = QVBoxLayout(harmonic_check_frame)
-    label = QLabel("Per-Harmonic Significance Check:")
-    label.setFont(bold_font)
-    harmonic_layout.addWidget(label, alignment=Qt.AlignLeft)
-
-    controls_frame = QFrame()
-    controls_layout = QGridLayout(controls_frame)
-    controls_layout.setColumnStretch(1, 1)
-
-    metric_label = QLabel("Metric:")
-    controls_layout.addWidget(metric_label, 0, 0, alignment=Qt.AlignLeft)
-
-    self.harmonic_metric_menu = QComboBox()
-    self.harmonic_metric_menu.addItems(["SNR", "Z Score"])
-    if hasattr(self.harmonic_metric_var, "get"):
-        self.harmonic_metric_menu.setCurrentText(self.harmonic_metric_var.get())
-        self.harmonic_metric_menu.currentTextChanged.connect(self.harmonic_metric_var.set)
-    controls_layout.addWidget(self.harmonic_metric_menu, 0, 1)
-
-    threshold_label = QLabel("Mean Threshold:")
-    controls_layout.addWidget(threshold_label, 0, 2, alignment=Qt.AlignLeft)
-
-    self.harmonic_threshold_entry = QLineEdit()
-    self.harmonic_threshold_entry.setValidator(QDoubleValidator())
-    if hasattr(self.harmonic_threshold_var, "get"):
-        self.harmonic_threshold_entry.setText(self.harmonic_threshold_var.get())
-        self.harmonic_threshold_entry.textChanged.connect(self.harmonic_threshold_var.set)
-    controls_layout.addWidget(self.harmonic_threshold_entry, 0, 3)
-
-    run_harmonic_btn = QPushButton("Run Harmonic Check")
-    run_harmonic_btn.clicked.connect(self.run_harmonic_check)
-    controls_layout.addWidget(run_harmonic_btn, 0, 4)
-
-    self.export_harmonic_check_btn = QPushButton("Export Harmonic Results")
->>>>>>> 598e5740
+
     self.export_harmonic_check_btn.setEnabled(False)
     self.export_harmonic_check_btn.clicked.connect(
         lambda: stats_export.export_significance_results_to_excel(
@@ -359,7 +227,6 @@
     )
     controls_layout.addWidget(self.export_harmonic_check_btn, 0, 5)
 
-<<<<<<< HEAD
     # --- Row 3: Results Textbox ---
     self.results_textbox = _TextEdit()
     self.results_textbox.setReadOnly(True)
@@ -367,13 +234,3 @@
     self.results_textbox.setFont(QFont("Courier New", 12))
     main_layout.addWidget(self.results_textbox, 3, 0)
     main_layout.setRowStretch(3, 1)
-=======
-    harmonic_layout.addWidget(controls_frame)
-    main_layout.addWidget(harmonic_check_frame, 2, 0)
-
-    # --- Row 3: Results Textbox ---
-    self.results_textbox = QTextEdit()
-    self.results_textbox.setReadOnly(True)
-    self.results_textbox.setFont(QFont("Courier New", 12))
-    main_layout.addWidget(self.results_textbox, 3, 0)
->>>>>>> 598e5740
