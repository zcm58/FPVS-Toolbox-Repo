--- conflicted
+++ resolved
@@ -19,10 +19,6 @@
     pandas, statsmodels
 """
 import pandas as pd
-<<<<<<< HEAD
-
-=======
->>>>>>> 4746f382
 
 def run_repeated_measures_anova(data, dv_col, within_cols, subject_col):
     """
