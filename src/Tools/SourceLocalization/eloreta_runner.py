--- conflicted
+++ resolved
@@ -96,19 +96,9 @@
                 subjects_dir = fetch_fsaverage_with_progress(os.getcwd(), log_func)
             log_func(f"Template downloaded to: {subjects_dir}")
 
-<<<<<<< HEAD
+
         settings.set("loreta", "mri_path", subjects_dir)
-=======
-        install_parent = os.path.dirname(_default_template_location())
-        try:
-            subjects_dir = fetch_fsaverage_with_progress(install_parent, log_func)
-        except Exception:
 
-            subjects_dir = mne.datasets.fetch_fsaverage(verbose=True)
-        # ``configparser.ConfigParser`` requires string values
-        settings.set("loreta", "mri_path", str(subjects_dir))
-
->>>>>>> be5a1648
         try:
             settings.save()
         except Exception:
