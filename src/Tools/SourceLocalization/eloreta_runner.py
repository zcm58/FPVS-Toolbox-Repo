--- conflicted
+++ resolved
@@ -310,10 +310,7 @@
     threshold: Optional[float] = None,
     alpha: float = 1.0,
     window_title: Optional[str] = None,
-<<<<<<< HEAD
-=======
-
->>>>>>> aaa2f84b
+
 ) -> mne.viz.Brain:
     """Open a saved :class:`~mne.SourceEstimate` in an interactive viewer.
 
