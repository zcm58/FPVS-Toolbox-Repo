--- conflicted
+++ resolved
@@ -688,14 +688,9 @@
     ----------
     alpha : float
         Transparency for the brain surface where ``1.0`` is opaque.
-<<<<<<< HEAD
+
         Defaults to ``0.5`` (50% transparent).
-=======
-        Defaults to ``0.4`` (60% transparent).
-    log_func : Callable[[str], None] | None
-        Logging callback used to print messages to the GUI and console.
-        ``logger.info`` is used when not provided.
->>>>>>> a404c579
+
 
     Notes
     -----
