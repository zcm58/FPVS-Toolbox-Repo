"""Backend routines for running eLORETA or sLORETA source localization."""

from __future__ import annotations

import os
import logging
import threading
import time
import importlib
import inspect
from typing import Callable, Optional, Tuple, List

# Force PyVistaQt backend before MNE is imported so the interactive viewer
# respects transparency updates.
if os.environ.get("MNE_3D_BACKEND", "").lower() != "pyvistaqt":
    os.environ["MNE_3D_BACKEND"] = "pyvistaqt"

import numpy as np
import mne
from Main_App.settings_manager import SettingsManager
from . import source_localization

logger = logging.getLogger(__name__)

# Log versions and backend availability at import time for easier debugging
try:  # pragma: no cover - best effort environment logging
    logger.debug("MNE version: %s", mne.__version__)
    if hasattr(mne.viz, "get_3d_backend"):
        logger.debug("MNE 3D backend: %s", mne.viz.get_3d_backend())
except Exception as err:
    logger.debug("Failed to query MNE backend info: %s", err)

for mod in ("pyvista", "pyvistaqt"):
    spec = importlib.util.find_spec(mod)
    logger.debug("%s available: %s", mod, spec is not None)
    if spec is not None:
        try:
            module = importlib.import_module(mod)
            ver = getattr(module, "__version__", "unknown")
            logger.debug("%s version: %s", mod, ver)
        except Exception as err:  # pragma: no cover - optional
            logger.debug("%s version lookup failed: %s", mod, err)

# Ensure we use the interactive PyVista backend if available so that
# transparency updates take effect at runtime.
try:  # pragma: no cover - best effort
    if (
        hasattr(mne.viz, "set_3d_backend")
        and hasattr(mne.viz, "get_3d_backend")
        and mne.viz.get_3d_backend() != "pyvistaqt"
    ):
        mne.viz.set_3d_backend("pyvistaqt", verbose=False)
        logger.debug("3D backend set to pyvistaqt")
except Exception as err:  # pragma: no cover - optional
    logger.debug("Failed to set 3D backend: %s", err)




def _ensure_pyvista_backend() -> None:
    """Force the MNE 3D backend to PyVista."""
    if not hasattr(mne.viz, "set_3d_backend"):
        return

    logger.debug("MNE_3D_BACKEND: %s", os.environ.get("MNE_3D_BACKEND"))
    logger.debug("QT_API: %s", os.environ.get("QT_API"))
    logger.debug("QT_QPA_PLATFORM: %s", os.environ.get("QT_QPA_PLATFORM"))
    current = None
    if hasattr(mne.viz, "get_3d_backend"):
        current = mne.viz.get_3d_backend()
        logger.debug("Existing MNE 3D backend: %s", current)
    if current in {"pyvistaqt", "pyvista"}:
        return

    for backend in ("pyvistaqt", "pyvista"):
        logger.debug("Attempting backend %s", backend)
        try:
            mne.viz.set_3d_backend(backend)
            os.environ["MNE_3D_BACKEND"] = backend
            if hasattr(mne.viz, "get_3d_backend"):
                logger.debug(
                    "Backend after set: %s", mne.viz.get_3d_backend()
                )
        except Exception as err:  # pragma: no cover - optional
            logger.debug("Failed to set backend %s: %s", backend, err)
            continue
        if not hasattr(mne.viz, "get_3d_backend"):
            return
        if mne.viz.get_3d_backend() == backend:
            logger.debug("Using 3D backend %s", backend)
            return

    msg = "PyVista backend ('pyvistaqt' or 'pyvista') is required"
    logger.error(msg, exc_info=True)
    raise RuntimeError(msg)


def get_current_backend() -> str:
    """Return the currently active MNE 3D backend."""
    backend = None
    if hasattr(mne.viz, "get_3d_backend"):
        try:
            backend = mne.viz.get_3d_backend()
        except Exception:
            backend = None
    if not backend:
        backend = os.environ.get("MNE_3D_BACKEND", "")
    return str(backend).lower()


def is_pyvistaqt_backend() -> bool:
    """Check if the PyVistaQt backend is active."""
    return get_current_backend() == "pyvistaqt"


def is_pyvista_backend() -> bool:
    """Alias for :func:`is_pyvistaqt_backend`."""
    return is_pyvistaqt_backend()


def _set_brain_title(brain: mne.viz.Brain, title: str) -> None:
    """Safely set the window title of a Brain viewer."""
    try:
        plotter = brain._renderer.plotter  # type: ignore[attr-defined]
        if hasattr(plotter, "app_window"):
            plotter.app_window.setWindowTitle(title)
    except Exception:
        # Setting the title is best-effort only
        pass


def _set_brain_alpha(brain: mne.viz.Brain, alpha: float) -> None:
    """Set the transparency of a Brain viewer in a version robust way."""
    logger.debug("_set_brain_alpha called with %s", alpha)
    success = False
    try:
        if hasattr(brain, "set_alpha"):
            logger.debug("Using Brain.set_alpha")
            brain.set_alpha(alpha)  # type: ignore[call-arg]
            success = True
        elif hasattr(brain, "alpha"):
            logger.debug("Setting Brain.alpha attribute")
            setattr(brain, "alpha", alpha)
            success = True
    except Exception:
        logger.debug("Direct alpha methods failed", exc_info=True)

    if not success:
        try:
            actors = []
            for hemi in getattr(brain, "_hemi_data", {}).values():
                mesh = getattr(hemi, "mesh", None)
                if mesh is not None and hasattr(mesh, "actor"):
                    actors.append(mesh.actor)
                for layer in getattr(hemi, "layers", {}).values():
                    actor = getattr(layer, "actor", None)
                    if actor is not None:
                        actors.append(actor)

            for hemi_layers in getattr(brain, "_layered_meshes", {}).values():
                for layer in hemi_layers.values():
                    actor = getattr(layer, "actor", None)
                    if actor is not None:
                        actors.append(actor)

            for actor in getattr(brain, "_actors", {}).values():
                if hasattr(actor, "GetProperty"):
                    actors.append(actor)
                elif hasattr(actor, "actor"):
                    a = getattr(actor, "actor", None)
                    if a is not None:
                        actors.append(a)

            for actor in actors:
                try:
                    actor.GetProperty().SetOpacity(alpha)
                except Exception:
                    pass
            success = bool(actors)
        except Exception:
            logger.debug("Failed to set brain alpha via mesh actors", exc_info=True)

    try:
        renderer = getattr(brain, "_renderer", None)
        plotter = getattr(renderer, "plotter", None)
        if plotter is not None and hasattr(plotter, "render"):
            logger.debug("Triggering plotter.render()")
            plotter.render()
        elif renderer is not None and hasattr(renderer, "_update"):
            logger.debug("Triggering renderer._update()")
            renderer._update()
    except Exception:
        logger.debug("Plotter render failed", exc_info=True)


def _plot_with_alpha(
    stc: mne.BaseSourceEstimate,
    *,
    hemi: str,
    subjects_dir: str,
    subject: str,
    alpha: float,
) -> mne.viz.Brain:
<<<<<<< HEAD
    """Call :meth:`mne.SourceEstimate.plot` using whichever alpha argument works."""
=======
    """Call :meth:`mne.SourceEstimate.plot` with the correct alpha argument."""
>>>>>>> 221fd1dc
    plot_kwargs = dict(
        subject=subject,
        subjects_dir=subjects_dir,
        time_viewer=False,
        hemi=hemi,
    )
<<<<<<< HEAD

    for arg in ("brain_alpha", "initial_alpha"):
        try:
            brain = stc.plot(**plot_kwargs, **{arg: alpha})
        except TypeError as err:
            if "unexpected keyword argument" in str(err):
                continue
            raise
        else:
            return brain

    brain = stc.plot(**plot_kwargs)
    _set_brain_alpha(brain, alpha)
=======
    params = inspect.signature(stc.plot).parameters
    if "brain_alpha" in params:
        plot_kwargs["brain_alpha"] = alpha
    elif "initial_alpha" in params:
        plot_kwargs["initial_alpha"] = alpha
    brain = stc.plot(**plot_kwargs)
>>>>>>> 221fd1dc
    return brain


def _set_colorbar_label(brain: mne.viz.Brain, label: str) -> None:
    """Set the colorbar title in a robust way."""
    try:
        renderer = getattr(brain, "_renderer", None)
        cbar = None
        if renderer is not None:
            cbar = getattr(renderer, "scalar_bar", None)
            if cbar is None:
                plotter = getattr(renderer, "plotter", None)
                cbar = getattr(plotter, "scalar_bar", None)
        if cbar is not None:
            if hasattr(cbar, "SetTitle"):
                cbar.SetTitle(label)
            elif hasattr(cbar, "title"):
                cbar.title = label
    except Exception:
        logger.debug("Failed to set colorbar label", exc_info=True)


def _add_brain_labels(brain: mne.viz.Brain, left: str, right: str) -> None:
    """Add file name labels above each hemisphere view.

    Parameters
    ----------
    brain
        The :class:`~mne.viz.Brain` instance to annotate.
    left
        Label text for the left hemisphere view.
    right
        Label text for the right hemisphere view.
    """

    try:

        renderer = getattr(brain, "_renderer", None)

        # Add the left label in the left subplot
        if renderer is not None and hasattr(renderer, "subplot"):
            renderer.subplot(0, 0)
        brain.add_text(0.5, 0.95, left, name="lh_label", font_size=10)

        # Add the right label in the right subplot
        if renderer is not None and hasattr(renderer, "subplot"):
            renderer.subplot(0, 1)

        brain.add_text(0.5, 0.95, right, name="rh_label", font_size=10)
    except Exception:
        logger.debug("Failed to add hemisphere labels", exc_info=True)


def _load_data(fif_path: str) -> mne.Evoked:
    """Load epochs or evoked data and return an Evoked instance."""
    if fif_path.endswith("-epo.fif"):
        epochs = mne.read_epochs(fif_path, preload=True)
        return epochs.average()
    return mne.read_evokeds(fif_path, condition=0, baseline=(None, 0))


def _default_template_location() -> str:
    """Return the directory where the template MRI should reside."""
    base_dir = os.path.abspath(
        os.path.join(os.path.dirname(__file__), "..", "..", "..")
    )
    return os.path.join(base_dir, "fsaverage")


def _dir_size_mb(path: str) -> float:
    """Return the size of ``path`` in megabytes."""
    total = 0
    for root, _, files in os.walk(path):
        for fname in files:
            fpath = os.path.join(root, fname)
            try:
                total += os.path.getsize(fpath)
            except OSError:
                pass
    return total / (1024 * 1024)


def _threshold_stc(stc: mne.SourceEstimate, thr: float) -> mne.SourceEstimate:
    """Return a copy of ``stc`` with values below ``thr`` zeroed.

    The threshold may be specified either as an absolute value or as a
    fraction between 0 and 1. If ``thr`` is between 0 and 1, it is treated as a
    fraction of the maximum absolute amplitude in ``stc``.
    """
    stc = stc.copy()
    if 0 < thr < 1:
        thr_val = thr * np.max(np.abs(stc.data))
    else:
        thr_val = thr
    stc.data[np.abs(stc.data) < thr_val] = 0
    return stc


def fetch_fsaverage_with_progress(
    subjects_dir: str, log_func: Callable[[str], None] = logger.info
) -> str:
    """Download ``fsaverage`` while logging progress to ``log_func``."""

    stop_event = threading.Event()

    def _report():
        dest = os.path.join(subjects_dir, "fsaverage")
        last = -1.0
        while not stop_event.is_set():
            if os.path.isdir(dest):
                size = _dir_size_mb(dest)
                if size != last:
                    log_func(f"Downloaded {size:.1f} MB...")
                    last = size
            time.sleep(1)

    thread = threading.Thread(target=_report, daemon=True)
    thread.start()
    try:
        path = mne.datasets.fetch_fsaverage(subjects_dir=subjects_dir, verbose=True)
    finally:
        stop_event.set()
        thread.join()

    log_func(f"Download complete. Total size: {_dir_size_mb(path):.1f} MB")
    return path


def _prepare_forward(
    evoked: mne.Evoked,
    settings: SettingsManager,
    log_func: Callable[[str], None],
) -> tuple[mne.Forward, str, str]:
    """Construct a forward model using MRI info from settings or fsaverage."""
    stored_dir = settings.get("loreta", "mri_path", "")
    subject = "fsaverage"

    log_func(f"Initial stored MRI directory: {stored_dir}")

    if not stored_dir or not os.path.isdir(stored_dir):
        log_func(
            "Default MRI template not found. Downloading 'fsaverage'. This may take a few minutes..."
        )

        install_parent = os.path.dirname(_default_template_location())
        log_func(f"Attempting download to: {install_parent}")
        try:
            fs_path = fetch_fsaverage_with_progress(install_parent, log_func)
        except Exception as err:
            log_func(
                f"Progress download failed ({err}). Falling back to mne.datasets.fetch_fsaverage"
            )
            fs_path = mne.datasets.fetch_fsaverage(
                subjects_dir=install_parent, verbose=True
            )
        # ``configparser.ConfigParser`` requires string values
        settings.set("loreta", "mri_path", str(fs_path))

        try:
            settings.save()
        except Exception:
            pass

        log_func(f"Template downloaded to: {fs_path}")

        stored_dir = fs_path
    else:
        log_func(f"Using existing MRI directory: {stored_dir}")

    if os.path.basename(stored_dir) == subject:
        subjects_dir = os.path.dirname(stored_dir)
        log_func(f"Parent directory for subjects set to: {subjects_dir}")
    else:
        subjects_dir = stored_dir
        log_func(f"Subjects directory resolved to: {subjects_dir}")

    surf_dir = os.path.join(subjects_dir, subject, "surf")
    log_func(f"Expecting surface files in: {surf_dir}")

    # Use fsaverage transformation if no custom trans file is specified
    trans = settings.get("paths", "trans_file", "fsaverage")
    log_func(f"Using trans file: {trans}")
    log_func(
        f"Building source space using subjects_dir={subjects_dir}, subject={subject}"
    )
    src = mne.setup_source_space(
        subject, spacing="oct6", subjects_dir=subjects_dir, add_dist=False
    )
    cache_dir = os.path.join(subjects_dir, "fpvs_cache")
    os.makedirs(cache_dir, exist_ok=True)
    fwd_file = os.path.join(cache_dir, f"forward-{subject}.fif")

    if os.path.isfile(fwd_file):
        log_func(f"Loading cached forward model from {fwd_file}")
        fwd = mne.read_forward_solution(fwd_file)
    else:
        log_func("Creating BEM model ...")
        model = mne.make_bem_model(subject=subject, subjects_dir=subjects_dir, ico=4)
        bem = mne.make_bem_solution(model)
        log_func("Computing forward solution ...")
        fwd = mne.make_forward_solution(
            evoked.info, trans=trans, src=src, bem=bem, eeg=True
        )
        mne.write_forward_solution(fwd_file, fwd, overwrite=True)
    return fwd, subject, subjects_dir


def run_source_localization(
    fif_path: str,
    output_dir: str,
    method: str = "eLORETA",
    threshold: Optional[float] = None,
    alpha: float = 0.5,


    low_freq: Optional[float] = None,
    high_freq: Optional[float] = None,
    harmonics: Optional[list[float]] = None,
    snr: Optional[float] = None,
    oddball: bool = False,

    hemi: str = "split",

    log_func: Optional[Callable[[str], None]] = None,
    progress_cb: Optional[Callable[[float], None]] = None,
    export_rois: bool = False,
    show_brain: bool = True,

) -> Tuple[str, Optional[mne.viz.Brain]]:
    """Run source localization on ``fif_path`` and save results to ``output_dir``.

    Parameters
    ----------
    alpha : float
        Initial transparency for the brain surface where ``1.0`` is opaque.
        Defaults to ``0.5`` (50% transparent).
    hemi : {"lh", "rh", "both", "split"}
        Which hemisphere(s) to display in the interactive viewer.
    export_rois : bool
        If ``True`` an additional CSV summarising ROI amplitudes is saved
        in ``output_dir``.
    show_brain : bool
        If ``True`` display the interactive brain window. When running in a
        background thread this should typically be ``False``.


    Returns
    -------
    Tuple[str, Optional[:class:`mne.viz.Brain`]]
        Path to the saved :class:`~mne.SourceEstimate` (without hemisphere
        suffix) and the interactive brain window (``None`` if ``show_brain`` is
        ``False``).
    """
    if log_func is None:
        log_func = logger.info

    logger.debug(
        "run_source_localization called with %s", {
            "fif_path": fif_path,
            "output_dir": output_dir,
            "method": method,
            "threshold": threshold,
            "alpha": alpha,
            "hemi": hemi,
            "low_freq": low_freq,
            "high_freq": high_freq,
            "harmonics": harmonics,
            "snr": snr,
            "oddball": oddball,
        },
    )
    logger.debug(
        "QT_API=%s QT_QPA_PLATFORM=%s",
        os.environ.get("QT_API"),
        os.environ.get("QT_QPA_PLATFORM"),
    )
    step = 0
    total = 7
    if progress_cb:
        progress_cb(0.0)
    log_func(f"Loading data from {fif_path}")
    settings = SettingsManager()
    if low_freq is None:
        try:
            low_freq = float(settings.get("loreta", "loreta_low_freq", "0.1"))
        except ValueError:
            low_freq = None
    if high_freq is None:
        try:
            high_freq = float(settings.get("loreta", "loreta_high_freq", "40.0"))
        except ValueError:
            high_freq = None

    default_low = float(settings.get("loreta", "loreta_low_freq", "0.1"))
    default_high = float(settings.get("loreta", "loreta_high_freq", "40.0"))
    if oddball and low_freq == default_low and high_freq == default_high:
        # avoid redundant filtering when using oddball pipeline
        low_freq = None
        high_freq = None
    if harmonics is None:
        harm_str = settings.get("loreta", "oddball_harmonics", "1,2,3")
        try:
            harmonics = [float(h) for h in harm_str.split(',') if h.strip()]
        except Exception:
            harmonics = []
    if snr is None:
        try:
            snr = float(settings.get("loreta", "loreta_snr", "3.0"))
        except ValueError:
            snr = 3.0
    oddball_freq = float(settings.get("analysis", "oddball_freq", "1.2"))

    if oddball and fif_path.endswith("-epo.fif"):
        log_func("Oddball mode enabled. Loading epochs ...")
        epochs = mne.read_epochs(fif_path, preload=True)
        log_func(f"Loaded {len(epochs)} epoch(s)")
        if low_freq or high_freq:
            epochs = epochs.copy().filter(l_freq=low_freq, h_freq=high_freq)
        cycle_epochs = source_localization.extract_cycles(epochs, oddball_freq)
        log_func(
            f"Extracted {len(cycle_epochs)} cycles of {1.0 / oddball_freq:.3f}s each"
        )
        evoked = source_localization.average_cycles(cycle_epochs)
        log_func("Averaged cycles into Evoked")
        # harmonics are specified in Hz in the settings dialog. Use them
        # directly rather than scaling by the oddball frequency.
        harmonic_freqs = harmonics
        if harmonic_freqs:
            log_func(
                "Reconstructing harmonics: "
                + ", ".join(f"{h:.2f}Hz" for h in harmonic_freqs)
            )
            evoked = source_localization.reconstruct_harmonics(evoked, harmonic_freqs)
    else:
        evoked = _load_data(fif_path)
        if low_freq or high_freq:
            evoked = evoked.copy().filter(l_freq=low_freq, h_freq=high_freq)
    step += 1
    if progress_cb:
        progress_cb(step / total)

    log_func("Preparing forward model ...")
    fwd, subject, subjects_dir = _prepare_forward(evoked, settings, log_func)
    log_func(f"Forward model ready. subjects_dir={subjects_dir}, subject={subject}")
    step += 1
    if progress_cb:
        progress_cb(step / total)

    try:
        temp_epochs = mne.EpochsArray(
            evoked.data[np.newaxis, ...],
            evoked.info,
            tmin=evoked.times[0],
            verbose=False,
        )
        noise_cov = mne.compute_covariance(temp_epochs, tmax=0.0)
    except Exception as err:
        log_func(
            f"Noise covariance estimation failed ({err}). Using ad-hoc covariance."
        )
        noise_cov = mne.make_ad_hoc_cov(evoked.info)
    step += 1
    if progress_cb:
        progress_cb(step / total)

    if oddball:
        inv = source_localization.build_inverse_operator(evoked, subjects_dir)
        step += 1
        if progress_cb:
            progress_cb(step / total)
        stc = source_localization.apply_sloreta(evoked, inv, snr)
    else:
        inv = mne.minimum_norm.make_inverse_operator(evoked.info, fwd, noise_cov)
        step += 1
        if progress_cb:
            progress_cb(step / total)

        method_lower = method.lower()
        if method_lower not in {"eloreta", "sloreta"}:
            raise ValueError("Method must be 'eLORETA' or 'sLORETA'")

        log_func(f"Applying {method_lower} ...")
        mne_method = "eLORETA" if method_lower == "eloreta" else "sLORETA"
        stc = mne.minimum_norm.apply_inverse(evoked, inv, method=mne_method)
    if threshold:
        stc = _threshold_stc(stc, threshold)
    step += 1
    if progress_cb:
        progress_cb(step / total)

    os.makedirs(output_dir, exist_ok=True)
    stc_path = os.path.join(output_dir, "source")
    stc.save(stc_path)
    step += 1
    if progress_cb:
        progress_cb(step / total)

    brain = None
    if show_brain:
        _ensure_pyvista_backend()
        log_func(f"Using 3D backend: {get_current_backend()}")
        # Visualise in a separate Brain window
        logger.debug(
            "Plotting STC with subjects_dir=%s, subject=%s", subjects_dir, subject
        )

        try:
            logger.debug(
                "Calling stc.plot with hemi=%s subjects_dir=%s subject=%s",
                hemi,
                subjects_dir,
                subject,
            )
            logger.debug(
                "Backend before stc.plot: %s (MNE_3D_BACKEND=%s QT_API=%s QT_QPA_PLATFORM=%s)",
                mne.viz.get_3d_backend(),
                os.environ.get("MNE_3D_BACKEND"),
                os.environ.get("QT_API"),
                os.environ.get("QT_QPA_PLATFORM"),
            )
            brain = _plot_with_alpha(
                stc,
                hemi=hemi,
                subjects_dir=subjects_dir,
                subject=subject,
                alpha=alpha,
            )
            logger.debug("stc.plot succeeded")
        except Exception as err:
            logger.warning(
                "hemi=%s failed: %s; backend=%s; falling back to default",
                hemi,
                err,
                mne.viz.get_3d_backend(),
            )
            logger.debug("Retrying stc.plot with default hemisphere")
            brain = _plot_with_alpha(
                stc,
                hemi="split",
                subjects_dir=subjects_dir,
                subject=subject,
                alpha=alpha,
            )
            logger.debug("stc.plot succeeded on retry")
        _set_brain_alpha(brain, alpha)
        logger.debug("Brain alpha set to %s", alpha)
        _set_brain_title(brain, os.path.basename(stc_path))
        _set_colorbar_label(brain, "Source amplitude")
        try:
            labels = mne.read_labels_from_annot(
                subject, parc="aparc", subjects_dir=subjects_dir
            )
            for label in labels:
                brain.add_label(label, borders=True)
        except Exception:
            # If annotations aren't available just continue without borders
            pass


        for view, name in [
            ("lat", "side"),
            ("rostral", "frontal"),
            ("dorsal", "top"),
        ]:
            brain.show_view(view)
            brain.save_image(os.path.join(output_dir, f"{name}.png"))
        # Save the current view as an additional screenshot
        brain.save_image(os.path.join(output_dir, "overview.png"))
    if export_rois:
        try:
            roi_path = os.path.join(output_dir, "roi_values.csv")
            source_localization.export_roi_means(stc, subject, subjects_dir, roi_path)
            log_func(f"ROI values exported to {roi_path}")
        except Exception as err:
            log_func(f"ROI export failed: {err}")

    step += 1
    if progress_cb:
        progress_cb(step / total)

    log_func(f"Results saved to {output_dir}")
    if progress_cb:
        progress_cb(1.0)


    return stc_path, brain


def view_source_estimate(
    stc_path: str,
    threshold: Optional[float] = None,
    alpha: float = 0.5,
    window_title: Optional[str] = None,
    log_func: Optional[Callable[[str], None]] = None,

) -> mne.viz.Brain:
    """Open a saved :class:`~mne.SourceEstimate` in an interactive viewer.

    Parameters
    ----------
    alpha : float
        Transparency for the brain surface where ``1.0`` is opaque.

        Defaults to ``0.5`` (50% transparent).


    Notes
    -----
    The viewer always uses ``hemi='split'`` so that the left and right
    hemispheres are displayed side by side. The names of the ``*-lh.stc`` and
    ``*-rh.stc`` files appear above their respective hemispheres.
    """

    logger.debug(
        "view_source_estimate called with %s, threshold=%s, alpha=%s",
        stc_path,
        threshold,
        alpha,
    )
    lh_file = stc_path + "-lh.stc"
    rh_file = stc_path + "-rh.stc"
    logger.debug("LH file exists: %s", os.path.exists(lh_file))
    logger.debug("RH file exists: %s", os.path.exists(rh_file))

    stc = mne.read_source_estimate(stc_path)
    logger.debug("Loaded STC with shape %s", stc.data.shape)
    if threshold:
        stc = _threshold_stc(stc, threshold)

    settings = SettingsManager()
    stored_dir = settings.get("loreta", "mri_path", "")
    subject = "fsaverage"
    if os.path.basename(stored_dir) == subject:
        subjects_dir = os.path.dirname(stored_dir)
    else:
        subjects_dir = (
            stored_dir if stored_dir else os.path.dirname(_default_template_location())
        )
    logger.debug("subjects_dir resolved to %s", subjects_dir)

    if log_func is None:
        log_func = logger.info

    _ensure_pyvista_backend()
    log_func(f"Using 3D backend: {get_current_backend()}")

    try:
        logger.debug(
            "Calling stc.plot in view_source_estimate subjects_dir=%s subject=%s",
            subjects_dir,
            subject,
        )
        logger.debug(
            "Backend before stc.plot: %s (MNE_3D_BACKEND=%s QT_API=%s QT_QPA_PLATFORM=%s)",
            mne.viz.get_3d_backend(),
            os.environ.get("MNE_3D_BACKEND"),
            os.environ.get("QT_API"),
            os.environ.get("QT_QPA_PLATFORM"),
        )
        brain = _plot_with_alpha(
            stc,
            hemi="split",
            subjects_dir=subjects_dir,
            subject=subject,
            alpha=alpha,
        )
        logger.debug("stc.plot succeeded in view_source_estimate")
    except Exception as err:
        logger.warning(
            "hemi='split' failed: %s; backend=%s; falling back to default",
            err,
            mne.viz.get_3d_backend(),
        )
        brain = _plot_with_alpha(
            stc,
            hemi="split",
            subjects_dir=subjects_dir,
            subject=subject,
            alpha=alpha,
        )
        logger.debug("stc.plot succeeded on fallback in view_source_estimate")

    _set_brain_alpha(brain, alpha)
    logger.debug("Brain alpha set to %s", alpha)
    _set_brain_title(brain, window_title or os.path.basename(stc_path))
    _set_colorbar_label(brain, "Source amplitude")
    try:
        labels = mne.read_labels_from_annot(
            subject, parc="aparc", subjects_dir=subjects_dir
        )
        for label in labels:
            brain.add_label(label, borders=True)
    except Exception:
        # If annotations aren't available just continue without borders
        pass
    _add_brain_labels(brain, os.path.basename(lh_file), os.path.basename(rh_file))

    return brain


def compare_source_estimates(
    stc_a: str,
    stc_b: str,
    threshold: Optional[float] = None,
    alpha: float = 0.5,
    window_title: str = "Compare STCs",
) -> Tuple[mne.viz.Brain, mne.viz.Brain]:
    """Open two :class:`~mne.SourceEstimate` files side by side for comparison."""

    logger.debug(
        "compare_source_estimates called with %s and %s", stc_a, stc_b
    )

    brain_left = view_source_estimate(
        stc_a, threshold=threshold, alpha=alpha, window_title=window_title
    )
    brain_right = view_source_estimate(
        stc_b, threshold=threshold, alpha=alpha, window_title=window_title
    )

    try:
        left_win = brain_left._renderer.plotter.app_window  # type: ignore[attr-defined]
        right_win = brain_right._renderer.plotter.app_window  # type: ignore[attr-defined]
        geo = left_win.geometry()
        width = geo.width() // 2
        height = geo.height()
        left_win.resize(width, height)
        right_win.resize(width, height)
        right_win.move(left_win.x() + width, left_win.y())
    except Exception:
        logger.debug("Failed to arrange compare windows", exc_info=True)

    return brain_left, brain_right<|MERGE_RESOLUTION|>--- conflicted
+++ resolved
@@ -201,18 +201,16 @@
     subject: str,
     alpha: float,
 ) -> mne.viz.Brain:
-<<<<<<< HEAD
+
     """Call :meth:`mne.SourceEstimate.plot` using whichever alpha argument works."""
-=======
-    """Call :meth:`mne.SourceEstimate.plot` with the correct alpha argument."""
->>>>>>> 221fd1dc
+
     plot_kwargs = dict(
         subject=subject,
         subjects_dir=subjects_dir,
         time_viewer=False,
         hemi=hemi,
     )
-<<<<<<< HEAD
+
 
     for arg in ("brain_alpha", "initial_alpha"):
         try:
@@ -226,14 +224,7 @@
 
     brain = stc.plot(**plot_kwargs)
     _set_brain_alpha(brain, alpha)
-=======
-    params = inspect.signature(stc.plot).parameters
-    if "brain_alpha" in params:
-        plot_kwargs["brain_alpha"] = alpha
-    elif "initial_alpha" in params:
-        plot_kwargs["initial_alpha"] = alpha
-    brain = stc.plot(**plot_kwargs)
->>>>>>> 221fd1dc
+
     return brain
 
 
