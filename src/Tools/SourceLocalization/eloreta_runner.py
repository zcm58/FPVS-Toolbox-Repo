--- conflicted
+++ resolved
@@ -88,14 +88,11 @@
         try:
             subjects_dir = fetch_fsaverage_with_progress(install_parent, log_func)
         except Exception:
-<<<<<<< HEAD
+
             subjects_dir = mne.datasets.fetch_fsaverage(verbose=True)
         # ``configparser.ConfigParser`` requires string values
         settings.set("loreta", "mri_path", str(subjects_dir))
-=======
-            subjects_dir = fetch_fsaverage_with_progress(os.getcwd(), log_func)
-        settings.set("loreta", "mri_path", subjects_dir)
->>>>>>> d343b9ab
+
         try:
             settings.save()
         except Exception:
