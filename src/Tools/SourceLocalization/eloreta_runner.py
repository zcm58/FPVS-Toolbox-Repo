"""Backend routines for running eLORETA or sLORETA source localization."""

from __future__ import annotations

import os
import logging
import threading
import time
from typing import Callable, Optional, Tuple, List

import numpy as np
import mne
from Main_App.settings_manager import SettingsManager
from . import source_localization

logger = logging.getLogger(__name__)


def _set_brain_title(brain: mne.viz.Brain, title: str) -> None:
    """Safely set the window title of a Brain viewer."""
    try:
        plotter = brain._renderer.plotter  # type: ignore[attr-defined]
        if hasattr(plotter, "app_window"):
            plotter.app_window.setWindowTitle(title)
    except Exception:
        # Setting the title is best-effort only
        pass


def _set_brain_alpha(brain: mne.viz.Brain, alpha: float) -> None:
    """Set the transparency of a Brain viewer in a version robust way."""
    logger.debug("_set_brain_alpha called with %s", alpha)
    try:
        if hasattr(brain, "set_alpha"):
            logger.debug("Using Brain.set_alpha")
            brain.set_alpha(alpha)  # type: ignore[call-arg]
        else:

            logger.debug("Falling back to setting Brain.alpha attribute")

            setattr(brain, "alpha", alpha)
    except Exception:
        logger.debug("Direct alpha methods failed", exc_info=True)
        try:
            for hemi in getattr(brain, "_hemi_data", {}).values():
                mesh = getattr(hemi, "mesh", None)
                if mesh is not None and hasattr(mesh, "actor"):
                    mesh.actor.GetProperty().SetOpacity(alpha)
                for layer in getattr(hemi, "layers", {}).values():
                    actor = getattr(layer, "actor", None)
                    if actor is not None:
                        actor.GetProperty().SetOpacity(alpha)

            # PyVista backend stores additional actors in _layered_meshes
            for hemi_layers in getattr(brain, "_layered_meshes", {}).values():
                for layer in hemi_layers.values():
                    actor = getattr(layer, "actor", None)
                    if actor is not None:
                        actor.GetProperty().SetOpacity(alpha)
        except Exception:
            logger.debug("Failed to set brain alpha via mesh actors", exc_info=True)

    try:
        renderer = getattr(brain, "_renderer", None)
        plotter = getattr(renderer, "plotter", None)
        if plotter is not None and hasattr(plotter, "render"):

            logger.debug("Triggering plotter.render()")
            plotter.render()
        elif renderer is not None and hasattr(renderer, "_update"):
            logger.debug("Triggering renderer._update()")
            renderer._update()
    except Exception:
        logger.debug("Plotter render failed", exc_info=True)



def _load_data(fif_path: str) -> mne.Evoked:
    """Load epochs or evoked data and return an Evoked instance."""
    if fif_path.endswith("-epo.fif"):
        epochs = mne.read_epochs(fif_path, preload=True)
        return epochs.average()
    return mne.read_evokeds(fif_path, condition=0, baseline=(None, 0))


def _default_template_location() -> str:
    """Return the directory where the template MRI should reside."""
    base_dir = os.path.abspath(
        os.path.join(os.path.dirname(__file__), "..", "..", "..")
    )
    return os.path.join(base_dir, "fsaverage")


def _dir_size_mb(path: str) -> float:
    """Return the size of ``path`` in megabytes."""
    total = 0
    for root, _, files in os.walk(path):
        for fname in files:
            fpath = os.path.join(root, fname)
            try:
                total += os.path.getsize(fpath)
            except OSError:
                pass
    return total / (1024 * 1024)


def _threshold_stc(stc: mne.SourceEstimate, thr: float) -> mne.SourceEstimate:
    """Return a copy of ``stc`` with values below ``thr`` zeroed.

    The threshold may be specified either as an absolute value or as a
    fraction between 0 and 1. If ``thr`` is between 0 and 1, it is treated as a
    fraction of the maximum absolute amplitude in ``stc``.
    """
    stc = stc.copy()
    if 0 < thr < 1:
        thr_val = thr * np.max(np.abs(stc.data))
    else:
        thr_val = thr
    stc.data[np.abs(stc.data) < thr_val] = 0
    return stc


def fetch_fsaverage_with_progress(
    subjects_dir: str, log_func: Callable[[str], None] = logger.info
) -> str:
    """Download ``fsaverage`` while logging progress to ``log_func``."""

    stop_event = threading.Event()

    def _report():
        dest = os.path.join(subjects_dir, "fsaverage")
        last = -1.0
        while not stop_event.is_set():
            if os.path.isdir(dest):
                size = _dir_size_mb(dest)
                if size != last:
                    log_func(f"Downloaded {size:.1f} MB...")
                    last = size
            time.sleep(1)

    thread = threading.Thread(target=_report, daemon=True)
    thread.start()
    try:
        path = mne.datasets.fetch_fsaverage(subjects_dir=subjects_dir, verbose=True)
    finally:
        stop_event.set()
        thread.join()

    log_func(f"Download complete. Total size: {_dir_size_mb(path):.1f} MB")
    return path


def _prepare_forward(
    evoked: mne.Evoked,
    settings: SettingsManager,
    log_func: Callable[[str], None],
) -> tuple[mne.Forward, str, str]:
    """Construct a forward model using MRI info from settings or fsaverage."""
    stored_dir = settings.get("loreta", "mri_path", "")
    subject = "fsaverage"

    log_func(f"Initial stored MRI directory: {stored_dir}")

    if not stored_dir or not os.path.isdir(stored_dir):
        log_func(
            "Default MRI template not found. Downloading 'fsaverage'. This may take a few minutes..."
        )

        install_parent = os.path.dirname(_default_template_location())
        log_func(f"Attempting download to: {install_parent}")
        try:
            fs_path = fetch_fsaverage_with_progress(install_parent, log_func)
        except Exception as err:
            log_func(
                f"Progress download failed ({err}). Falling back to mne.datasets.fetch_fsaverage"
            )
            fs_path = mne.datasets.fetch_fsaverage(
                subjects_dir=install_parent, verbose=True
            )
        # ``configparser.ConfigParser`` requires string values
        settings.set("loreta", "mri_path", str(fs_path))

        try:
            settings.save()
        except Exception:
            pass

        log_func(f"Template downloaded to: {fs_path}")

        stored_dir = fs_path
    else:
        log_func(f"Using existing MRI directory: {stored_dir}")

    if os.path.basename(stored_dir) == subject:
        subjects_dir = os.path.dirname(stored_dir)
        log_func(f"Parent directory for subjects set to: {subjects_dir}")
    else:
        subjects_dir = stored_dir
        log_func(f"Subjects directory resolved to: {subjects_dir}")

    surf_dir = os.path.join(subjects_dir, subject, "surf")
    log_func(f"Expecting surface files in: {surf_dir}")

    # Use fsaverage transformation if no custom trans file is specified
    trans = settings.get("paths", "trans_file", "fsaverage")
    log_func(f"Using trans file: {trans}")
    log_func(
        f"Building source space using subjects_dir={subjects_dir}, subject={subject}"
    )
    src = mne.setup_source_space(
        subject, spacing="oct6", subjects_dir=subjects_dir, add_dist=False
    )
    cache_dir = os.path.join(subjects_dir, "fpvs_cache")
    os.makedirs(cache_dir, exist_ok=True)
    fwd_file = os.path.join(cache_dir, f"forward-{subject}.fif")

    if os.path.isfile(fwd_file):
        log_func(f"Loading cached forward model from {fwd_file}")
        fwd = mne.read_forward_solution(fwd_file)
    else:
        log_func("Creating BEM model ...")
        model = mne.make_bem_model(subject=subject, subjects_dir=subjects_dir, ico=4)
        bem = mne.make_bem_solution(model)
        log_func("Computing forward solution ...")
        fwd = mne.make_forward_solution(
            evoked.info, trans=trans, src=src, bem=bem, eeg=True
        )
        mne.write_forward_solution(fwd_file, fwd, overwrite=True)
    return fwd, subject, subjects_dir


def run_source_localization(
    fif_path: str,
    output_dir: str,
    method: str = "eLORETA",
    threshold: Optional[float] = None,
    alpha: float = 0.4,
<<<<<<< HEAD

    low_freq: Optional[float] = None,
    high_freq: Optional[float] = None,
    harmonics: Optional[list[float]] = None,
    snr: Optional[float] = None,
    oddball: bool = False,

    hemi: str = "split",

    log_func: Optional[Callable[[str], None]] = None,
    progress_cb: Optional[Callable[[float], None]] = None,
    export_rois: bool = False,

=======
    hemi: str = "split",
    low_freq: Optional[float] = None,
    high_freq: Optional[float] = None,
    harmonics: Optional[List[float]] = None,
    snr: Optional[float] = None,
    oddball: bool = False,
    log_func: Optional[Callable[[str], None]] = None,
    progress_cb: Optional[Callable[[float], None]] = None,
>>>>>>> cc1b89d8
) -> Tuple[str, mne.viz.Brain]:
    """Run source localization on ``fif_path`` and save results to ``output_dir``.

    Parameters
    ----------
    alpha : float
        Initial transparency for the brain surface where ``1.0`` is opaque.
        Defaults to ``0.4`` (60% transparent).
    hemi : {"lh", "rh", "both", "split"}
        Which hemisphere(s) to display in the interactive viewer.
    export_rois : bool
        If ``True`` an additional CSV summarising ROI amplitudes is saved
        in ``output_dir``.


    Returns
    -------
    Tuple[str, :class:`mne.viz.Brain`]
        Path to the saved :class:`~mne.SourceEstimate` (without hemisphere
        suffix) and the interactive brain window.
    """
    if log_func is None:
        log_func = logger.info
    step = 0
    total = 7
    if progress_cb:
        progress_cb(0.0)
    log_func(f"Loading data from {fif_path}")
    settings = SettingsManager()
    if low_freq is None:
        try:
            low_freq = float(settings.get("loreta", "loreta_low_freq", "0.1"))
        except ValueError:
            low_freq = None
    if high_freq is None:
        try:
            high_freq = float(settings.get("loreta", "loreta_high_freq", "40.0"))
        except ValueError:
            high_freq = None

    default_low = float(settings.get("loreta", "loreta_low_freq", "0.1"))
    default_high = float(settings.get("loreta", "loreta_high_freq", "40.0"))
    if oddball and low_freq == default_low and high_freq == default_high:
        # avoid redundant filtering when using oddball pipeline
        low_freq = None
        high_freq = None
    if harmonics is None:
        harm_str = settings.get("loreta", "oddball_harmonics", "1,2,3")
        try:
            harmonics = [float(h) for h in harm_str.split(',') if h.strip()]
        except Exception:
            harmonics = []
    if snr is None:
        try:
            snr = float(settings.get("loreta", "loreta_snr", "3.0"))
        except ValueError:
            snr = 3.0
    oddball_freq = float(settings.get("analysis", "oddball_freq", "1.2"))

    if oddball and fif_path.endswith("-epo.fif"):
        epochs = mne.read_epochs(fif_path, preload=True)
        if low_freq or high_freq:
            epochs = epochs.copy().filter(l_freq=low_freq, h_freq=high_freq)
        cycle_epochs = source_localization.extract_cycles(epochs, oddball_freq)
        evoked = source_localization.average_cycles(cycle_epochs)
        harmonic_freqs = [h * oddball_freq for h in harmonics]
        if harmonic_freqs:
            evoked = source_localization.reconstruct_harmonics(evoked, harmonic_freqs)
    else:
        evoked = _load_data(fif_path)
        if low_freq or high_freq:
            evoked = evoked.copy().filter(l_freq=low_freq, h_freq=high_freq)
    step += 1
    if progress_cb:
        progress_cb(step / total)

    log_func("Preparing forward model ...")
    fwd, subject, subjects_dir = _prepare_forward(evoked, settings, log_func)
    log_func(f"Forward model ready. subjects_dir={subjects_dir}, subject={subject}")
    step += 1
    if progress_cb:
        progress_cb(step / total)

    try:
        temp_epochs = mne.EpochsArray(
            evoked.data[np.newaxis, ...],
            evoked.info,
            tmin=evoked.times[0],
            verbose=False,
        )
        noise_cov = mne.compute_covariance(temp_epochs, tmax=0.0)
    except Exception as err:
        log_func(
            f"Noise covariance estimation failed ({err}). Using ad-hoc covariance."
        )
        noise_cov = mne.make_ad_hoc_cov(evoked.info)
    step += 1
    if progress_cb:
        progress_cb(step / total)

    if oddball:
        inv = source_localization.build_inverse_operator(evoked, subjects_dir)
        step += 1
        if progress_cb:
            progress_cb(step / total)
        stc = source_localization.apply_sloreta(evoked, inv, snr)
    else:
        inv = mne.minimum_norm.make_inverse_operator(evoked.info, fwd, noise_cov)
        step += 1
        if progress_cb:
            progress_cb(step / total)

        method_lower = method.lower()
        if method_lower not in {"eloreta", "sloreta"}:
            raise ValueError("Method must be 'eLORETA' or 'sLORETA'")

        log_func(f"Applying {method_lower} ...")
        mne_method = "eLORETA" if method_lower == "eloreta" else "sLORETA"
        stc = mne.minimum_norm.apply_inverse(evoked, inv, method=mne_method)
    if threshold:
        stc = _threshold_stc(stc, threshold)
    step += 1
    if progress_cb:
        progress_cb(step / total)

    os.makedirs(output_dir, exist_ok=True)
    stc_path = os.path.join(output_dir, "source")
    stc.save(stc_path)
    step += 1
    if progress_cb:
        progress_cb(step / total)

    # Visualise in a separate Brain window
    logger.debug(
        "Plotting STC with subjects_dir=%s, subject=%s", subjects_dir, subject


    )
    try:
        brain = stc.plot(
            subject=subject,
            subjects_dir=subjects_dir,
            time_viewer=False,
            hemi=hemi,
        )
    except Exception as err:
        logger.warning("hemi=%s failed: %s; falling back to default", hemi, err)
        brain = stc.plot(
            subject=subject,
            subjects_dir=subjects_dir,
            time_viewer=False,
        )
    _set_brain_alpha(brain, alpha)
    _set_brain_title(brain, os.path.basename(stc_path))
    try:
        labels = mne.read_labels_from_annot(
            subject, parc="aparc", subjects_dir=subjects_dir
        )
        for label in labels:
            brain.add_label(label, borders=True)
    except Exception:
        # If annotations aren't available just continue without borders
        pass

    for view, name in [("lat", "side"), ("rostral", "frontal"), ("dorsal", "top")]:
        brain.show_view(view)
        brain.save_image(os.path.join(output_dir, f"{name}.png"))
    # Save the current view as an additional screenshot
    brain.save_image(os.path.join(output_dir, "overview.png"))
    # Keep the brain window open so the user can interact with it

    if export_rois:
        try:
            roi_path = os.path.join(output_dir, "roi_values.csv")
            source_localization.export_roi_means(stc, subject, subjects_dir, roi_path)
            log_func(f"ROI values exported to {roi_path}")
        except Exception as err:
            log_func(f"ROI export failed: {err}")

    step += 1
    if progress_cb:
        progress_cb(step / total)

    log_func(f"Results saved to {output_dir}")
    if progress_cb:
        progress_cb(1.0)


    return stc_path, brain


def view_source_estimate(
    stc_path: str,
    threshold: Optional[float] = None,
    alpha: float = 0.4,
    window_title: Optional[str] = None,

) -> mne.viz.Brain:
    """Open a saved :class:`~mne.SourceEstimate` in an interactive viewer.

    Parameters
    ----------
    alpha : float
        Transparency for the brain surface where ``1.0`` is opaque.
        Defaults to ``0.4`` (60% transparent).

    hemi : {"lh", "rh", "both", "split"}
        Which hemisphere(s) to display in the interactive viewer.

    """

    logger.debug(
        "view_source_estimate called with %s, threshold=%s, alpha=%s",
        stc_path,
        threshold,
        alpha,
    )
    lh_file = stc_path + "-lh.stc"
    rh_file = stc_path + "-rh.stc"
    logger.debug("LH file exists: %s", os.path.exists(lh_file))
    logger.debug("RH file exists: %s", os.path.exists(rh_file))

    stc = mne.read_source_estimate(stc_path)
    logger.debug("Loaded STC with shape %s", stc.data.shape)
    if threshold:
        stc = _threshold_stc(stc, threshold)

    settings = SettingsManager()
    stored_dir = settings.get("loreta", "mri_path", "")
    subject = "fsaverage"
    if os.path.basename(stored_dir) == subject:
        subjects_dir = os.path.dirname(stored_dir)
    else:
        subjects_dir = (
            stored_dir if stored_dir else os.path.dirname(_default_template_location())
        )
    logger.debug("subjects_dir resolved to %s", subjects_dir)


    try:
        brain = stc.plot(
            subject=subject,
            subjects_dir=subjects_dir,
            time_viewer=False,
            hemi="split",
        )
    except Exception as err:
        logger.warning("hemi='split' failed: %s; falling back to default", err)
        brain = stc.plot(
            subject=subject,
            subjects_dir=subjects_dir,
            time_viewer=False,
        )

    _set_brain_alpha(brain, alpha)
    _set_brain_title(brain, window_title or os.path.basename(stc_path))

    return brain<|MERGE_RESOLUTION|>--- conflicted
+++ resolved
@@ -235,7 +235,7 @@
     method: str = "eLORETA",
     threshold: Optional[float] = None,
     alpha: float = 0.4,
-<<<<<<< HEAD
+
 
     low_freq: Optional[float] = None,
     high_freq: Optional[float] = None,
@@ -249,16 +249,7 @@
     progress_cb: Optional[Callable[[float], None]] = None,
     export_rois: bool = False,
 
-=======
-    hemi: str = "split",
-    low_freq: Optional[float] = None,
-    high_freq: Optional[float] = None,
-    harmonics: Optional[List[float]] = None,
-    snr: Optional[float] = None,
-    oddball: bool = False,
-    log_func: Optional[Callable[[str], None]] = None,
-    progress_cb: Optional[Callable[[float], None]] = None,
->>>>>>> cc1b89d8
+
 ) -> Tuple[str, mne.viz.Brain]:
     """Run source localization on ``fif_path`` and save results to ``output_dir``.
 
