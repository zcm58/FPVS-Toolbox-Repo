"""Backend routines for running eLORETA or sLORETA source localization."""

from __future__ import annotations

import os
import logging
import threading
import time
from typing import Callable, Optional, Tuple

import numpy as np
import mne
from Main_App.settings_manager import SettingsManager

logger = logging.getLogger(__name__)


def _set_brain_title(brain: mne.viz.Brain, title: str) -> None:
    """Safely set the window title of a Brain viewer."""
    try:
        plotter = brain._renderer.plotter  # type: ignore[attr-defined]
        if hasattr(plotter, "app_window"):
            plotter.app_window.setWindowTitle(title)
    except Exception:
        # Setting the title is best-effort only
        pass


def _set_brain_alpha(brain: mne.viz.Brain, alpha: float) -> None:
    """Set the transparency of a Brain viewer in a version robust way."""
    logger.debug("_set_brain_alpha called with %s", alpha)
    try:
        if hasattr(brain, "set_alpha"):
            logger.debug("Using Brain.set_alpha")
            brain.set_alpha(alpha)  # type: ignore[call-arg]
        else:
<<<<<<< HEAD
            logger.debug("Falling back to setting Brain.alpha attribute")
=======
>>>>>>> f58b7ea9
            setattr(brain, "alpha", alpha)
    except Exception:
        logger.debug("Direct alpha methods failed", exc_info=True)
        try:
            for hemi in getattr(brain, "_hemi_data", {}).values():
                mesh = getattr(hemi, "mesh", None)
                if mesh is not None and hasattr(mesh, "actor"):
                    mesh.actor.GetProperty().SetOpacity(alpha)
                for layer in getattr(hemi, "layers", {}).values():
                    actor = getattr(layer, "actor", None)
                    if actor is not None:
                        actor.GetProperty().SetOpacity(alpha)
        except Exception:
<<<<<<< HEAD
            logger.debug("Failed to set brain alpha via mesh actors", exc_info=True)
=======
            logger.debug("Failed to set brain alpha", exc_info=True)
>>>>>>> f58b7ea9
    try:
        renderer = getattr(brain, "_renderer", None)
        plotter = getattr(renderer, "plotter", None)
        if plotter is not None and hasattr(plotter, "render"):
<<<<<<< HEAD
            logger.debug("Triggering plotter.render()")
            plotter.render()
    except Exception:
        logger.debug("Plotter render failed", exc_info=True)
=======
            plotter.render()
    except Exception:
        pass
>>>>>>> f58b7ea9


def _load_data(fif_path: str) -> mne.Evoked:
    """Load epochs or evoked data and return an Evoked instance."""
    if fif_path.endswith("-epo.fif"):
        epochs = mne.read_epochs(fif_path, preload=True)
        return epochs.average()
    return mne.read_evokeds(fif_path, condition=0, baseline=(None, 0))


def _default_template_location() -> str:
    """Return the directory where the template MRI should reside."""
    base_dir = os.path.abspath(
        os.path.join(os.path.dirname(__file__), "..", "..", "..")
    )
    return os.path.join(base_dir, "fsaverage")


def _dir_size_mb(path: str) -> float:
    """Return the size of ``path`` in megabytes."""
    total = 0
    for root, _, files in os.walk(path):
        for fname in files:
            fpath = os.path.join(root, fname)
            try:
                total += os.path.getsize(fpath)
            except OSError:
                pass
    return total / (1024 * 1024)


def _threshold_stc(stc: mne.SourceEstimate, thr: float) -> mne.SourceEstimate:
    """Return a copy of ``stc`` with values below ``thr`` zeroed.

    The threshold may be specified either as an absolute value or as a
    fraction between 0 and 1. If ``thr`` is between 0 and 1, it is treated as a
    fraction of the maximum absolute amplitude in ``stc``.
    """
    stc = stc.copy()
    if 0 < thr < 1:
        thr_val = thr * np.max(np.abs(stc.data))
    else:
        thr_val = thr
    stc.data[np.abs(stc.data) < thr_val] = 0
    return stc


def fetch_fsaverage_with_progress(
    subjects_dir: str, log_func: Callable[[str], None] = logger.info
) -> str:
    """Download ``fsaverage`` while logging progress to ``log_func``."""

    stop_event = threading.Event()

    def _report():
        dest = os.path.join(subjects_dir, "fsaverage")
        last = -1.0
        while not stop_event.is_set():
            if os.path.isdir(dest):
                size = _dir_size_mb(dest)
                if size != last:
                    log_func(f"Downloaded {size:.1f} MB...")
                    last = size
            time.sleep(1)

    thread = threading.Thread(target=_report, daemon=True)
    thread.start()
    try:
        path = mne.datasets.fetch_fsaverage(subjects_dir=subjects_dir, verbose=True)
    finally:
        stop_event.set()
        thread.join()

    log_func(f"Download complete. Total size: {_dir_size_mb(path):.1f} MB")
    return path


def _prepare_forward(
    evoked: mne.Evoked,
    settings: SettingsManager,
    log_func: Callable[[str], None],
) -> tuple[mne.Forward, str, str]:
    """Construct a forward model using MRI info from settings or fsaverage."""
    stored_dir = settings.get("loreta", "mri_path", "")
    subject = "fsaverage"

    log_func(f"Initial stored MRI directory: {stored_dir}")

    if not stored_dir or not os.path.isdir(stored_dir):
        log_func(
            "Default MRI template not found. Downloading 'fsaverage'. This may take a few minutes..."
        )

        install_parent = os.path.dirname(_default_template_location())
        log_func(f"Attempting download to: {install_parent}")
        try:
            fs_path = fetch_fsaverage_with_progress(install_parent, log_func)
        except Exception as err:
            log_func(
                f"Progress download failed ({err}). Falling back to mne.datasets.fetch_fsaverage"
            )
            fs_path = mne.datasets.fetch_fsaverage(
                subjects_dir=install_parent, verbose=True
            )
        # ``configparser.ConfigParser`` requires string values
        settings.set("loreta", "mri_path", str(fs_path))

        try:
            settings.save()
        except Exception:
            pass

        log_func(f"Template downloaded to: {fs_path}")

        stored_dir = fs_path
    else:
        log_func(f"Using existing MRI directory: {stored_dir}")

    if os.path.basename(stored_dir) == subject:
        subjects_dir = os.path.dirname(stored_dir)
        log_func(f"Parent directory for subjects set to: {subjects_dir}")
    else:
        subjects_dir = stored_dir
        log_func(f"Subjects directory resolved to: {subjects_dir}")

    surf_dir = os.path.join(subjects_dir, subject, "surf")
    log_func(f"Expecting surface files in: {surf_dir}")

    # Use fsaverage transformation if no custom trans file is specified
    trans = settings.get("paths", "trans_file", "fsaverage")
    log_func(f"Using trans file: {trans}")
    log_func(
        f"Building source space using subjects_dir={subjects_dir}, subject={subject}"
    )
    src = mne.setup_source_space(
        subject, spacing="oct6", subjects_dir=subjects_dir, add_dist=False
    )
    log_func("Creating BEM model ...")
    model = mne.make_bem_model(subject=subject, subjects_dir=subjects_dir, ico=4)
    bem = mne.make_bem_solution(model)
    log_func("Computing forward solution ...")
    fwd = mne.make_forward_solution(
        evoked.info, trans=trans, src=src, bem=bem, eeg=True
    )
    return fwd, subject, subjects_dir


def run_source_localization(
    fif_path: str,
    output_dir: str,
    method: str = "eLORETA",
    threshold: Optional[float] = None,
    alpha: float = 1.0,

    hemi: str = "split",

    log_func: Optional[Callable[[str], None]] = None,
    progress_cb: Optional[Callable[[float], None]] = None,

) -> Tuple[str, mne.viz.Brain]:
    """Run source localization on ``fif_path`` and save results to ``output_dir``.

    Parameters
    ----------
    alpha : float
        Initial transparency for the brain surface where ``1.0`` is opaque.
    hemi : {"lh", "rh", "both", "split"}
        Which hemisphere(s) to display in the interactive viewer.


    Returns
    -------
    Tuple[str, :class:`mne.viz.Brain`]
        Path to the saved :class:`~mne.SourceEstimate` (without hemisphere
        suffix) and the interactive brain window.
    """
    if log_func is None:
        log_func = logger.info
    step = 0
    total = 7
    if progress_cb:
        progress_cb(0.0)
    log_func(f"Loading data from {fif_path}")
    settings = SettingsManager()
    evoked = _load_data(fif_path)
    step += 1
    if progress_cb:
        progress_cb(step / total)

    log_func("Preparing forward model ...")
    fwd, subject, subjects_dir = _prepare_forward(evoked, settings, log_func)
    log_func(f"Forward model ready. subjects_dir={subjects_dir}, subject={subject}")
    step += 1
    if progress_cb:
        progress_cb(step / total)

    try:
        temp_epochs = mne.EpochsArray(
            evoked.data[np.newaxis, ...],
            evoked.info,
            tmin=evoked.times[0],
            verbose=False,
        )
        noise_cov = mne.compute_covariance(temp_epochs, tmax=0.0)
    except Exception as err:
        log_func(
            f"Noise covariance estimation failed ({err}). Using ad-hoc covariance."
        )
        noise_cov = mne.make_ad_hoc_cov(evoked.info)
    step += 1
    if progress_cb:
        progress_cb(step / total)

    inv = mne.minimum_norm.make_inverse_operator(evoked.info, fwd, noise_cov)
    step += 1
    if progress_cb:
        progress_cb(step / total)

    method_lower = method.lower()
    if method_lower not in {"eloreta", "sloreta"}:
        raise ValueError("Method must be 'eLORETA' or 'sLORETA'")

    log_func(f"Applying {method_lower} ...")
    mne_method = "eLORETA" if method_lower == "eloreta" else "sLORETA"
    stc = mne.minimum_norm.apply_inverse(evoked, inv, method=mne_method)
    if threshold:
        stc = _threshold_stc(stc, threshold)
    step += 1
    if progress_cb:
        progress_cb(step / total)

    os.makedirs(output_dir, exist_ok=True)
    stc_path = os.path.join(output_dir, "source")
    stc.save(stc_path)
    step += 1
    if progress_cb:
        progress_cb(step / total)

    # Visualise in a separate Brain window
    logger.debug(
        "Plotting STC with subjects_dir=%s, subject=%s", subjects_dir, subject


    )
    try:
        brain = stc.plot(
            subject=subject,
            subjects_dir=subjects_dir,
            time_viewer=False,
            hemi="split",
        )
    except Exception as err:
        logger.warning("hemi='split' failed: %s; falling back to default", err)
        brain = stc.plot(
            subject=subject,
            subjects_dir=subjects_dir,
            time_viewer=False,
        )
    _set_brain_alpha(brain, alpha)
    _set_brain_title(brain, os.path.basename(stc_path))
    try:
        labels = mne.read_labels_from_annot(
            subject, parc="aparc", subjects_dir=subjects_dir
        )
        for label in labels:
            brain.add_label(label, borders=True)
    except Exception:
        # If annotations aren't available just continue without borders
        pass

    for view, name in [("lat", "side"), ("rostral", "frontal"), ("dorsal", "top")]:
        brain.show_view(view)
        brain.save_image(os.path.join(output_dir, f"{name}.png"))
    # Save the current view as an additional screenshot
    brain.save_image(os.path.join(output_dir, "overview.png"))
    # Keep the brain window open so the user can interact with it
    step += 1
    if progress_cb:
        progress_cb(step / total)

    log_func(f"Results saved to {output_dir}")
    if progress_cb:
        progress_cb(1.0)


    return stc_path, brain


def view_source_estimate(
    stc_path: str,
    threshold: Optional[float] = None,
    alpha: float = 1.0,
    window_title: Optional[str] = None,

) -> mne.viz.Brain:
    """Open a saved :class:`~mne.SourceEstimate` in an interactive viewer.

    Parameters
    ----------
    alpha : float
        Transparency for the brain surface where ``1.0`` is opaque.

    hemi : {"lh", "rh", "both", "split"}
        Which hemisphere(s) to display in the interactive viewer.

    """

    logger.debug(
        "view_source_estimate called with %s, threshold=%s, alpha=%s",
        stc_path,
        threshold,
        alpha,
    )
    lh_file = stc_path + "-lh.stc"
    rh_file = stc_path + "-rh.stc"
    logger.debug("LH file exists: %s", os.path.exists(lh_file))
    logger.debug("RH file exists: %s", os.path.exists(rh_file))

    stc = mne.read_source_estimate(stc_path)
    logger.debug("Loaded STC with shape %s", stc.data.shape)
    if threshold:
        stc = _threshold_stc(stc, threshold)

    settings = SettingsManager()
    stored_dir = settings.get("loreta", "mri_path", "")
    subject = "fsaverage"
    if os.path.basename(stored_dir) == subject:
        subjects_dir = os.path.dirname(stored_dir)
    else:
        subjects_dir = (
            stored_dir if stored_dir else os.path.dirname(_default_template_location())
        )
    logger.debug("subjects_dir resolved to %s", subjects_dir)


    try:
        brain = stc.plot(
            subject=subject,
            subjects_dir=subjects_dir,
            time_viewer=False,
            hemi="split",
        )
    except Exception as err:
        logger.warning("hemi='split' failed: %s; falling back to default", err)
        brain = stc.plot(
            subject=subject,
            subjects_dir=subjects_dir,
            time_viewer=False,
        )

    _set_brain_alpha(brain, alpha)
    _set_brain_title(brain, window_title or os.path.basename(stc_path))

    return brain<|MERGE_RESOLUTION|>--- conflicted
+++ resolved
@@ -34,10 +34,9 @@
             logger.debug("Using Brain.set_alpha")
             brain.set_alpha(alpha)  # type: ignore[call-arg]
         else:
-<<<<<<< HEAD
+
             logger.debug("Falling back to setting Brain.alpha attribute")
-=======
->>>>>>> f58b7ea9
+
             setattr(brain, "alpha", alpha)
     except Exception:
         logger.debug("Direct alpha methods failed", exc_info=True)
@@ -51,25 +50,19 @@
                     if actor is not None:
                         actor.GetProperty().SetOpacity(alpha)
         except Exception:
-<<<<<<< HEAD
+
             logger.debug("Failed to set brain alpha via mesh actors", exc_info=True)
-=======
-            logger.debug("Failed to set brain alpha", exc_info=True)
->>>>>>> f58b7ea9
+
     try:
         renderer = getattr(brain, "_renderer", None)
         plotter = getattr(renderer, "plotter", None)
         if plotter is not None and hasattr(plotter, "render"):
-<<<<<<< HEAD
+
             logger.debug("Triggering plotter.render()")
             plotter.render()
     except Exception:
         logger.debug("Plotter render failed", exc_info=True)
-=======
-            plotter.render()
-    except Exception:
-        pass
->>>>>>> f58b7ea9
+
 
 
 def _load_data(fif_path: str) -> mne.Evoked:
