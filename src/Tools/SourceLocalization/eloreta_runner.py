--- conflicted
+++ resolved
@@ -166,10 +166,9 @@
     method: str = "eLORETA",
     threshold: Optional[float] = None,
     alpha: float = 1.0,
-<<<<<<< HEAD
+
     hemi: str = "split",
-=======
->>>>>>> 005fe18f
+
     log_func: Optional[Callable[[str], None]] = None,
     progress_cb: Optional[Callable[[float], None]] = None,
 
@@ -180,11 +179,9 @@
     ----------
     alpha : float
         Initial transparency for the brain surface where ``1.0`` is opaque.
-<<<<<<< HEAD
     hemi : {"lh", "rh", "both", "split"}
         Which hemisphere(s) to display in the interactive viewer.
-=======
->>>>>>> 005fe18f
+
 
     Returns
     -------
@@ -259,12 +256,10 @@
         subject=subject,
         subjects_dir=subjects_dir,
         time_viewer=False,
-<<<<<<< HEAD
+
         hemi=hemi,
         colormap="Reds",
-=======
-        hemi="split",
->>>>>>> 005fe18f
+
     )
     brain.set_alpha(alpha)
     try:
@@ -290,22 +285,18 @@
     log_func(f"Results saved to {output_dir}")
     if progress_cb:
         progress_cb(1.0)
-<<<<<<< HEAD
-=======
-
->>>>>>> 005fe18f
+
+
     return stc_path, brain
 
 
 def view_source_estimate(
-<<<<<<< HEAD
+
     stc_path: str,
     threshold: Optional[float] = None,
     alpha: float = 1.0,
     hemi: str = "split",
-=======
-    stc_path: str, threshold: Optional[float] = None, alpha: float = 1.0
->>>>>>> 005fe18f
+
 ) -> mne.viz.Brain:
     """Open a saved :class:`~mne.SourceEstimate` in an interactive viewer.
 
@@ -313,11 +304,10 @@
     ----------
     alpha : float
         Transparency for the brain surface where ``1.0`` is opaque.
-<<<<<<< HEAD
+
     hemi : {"lh", "rh", "both", "split"}
         Which hemisphere(s) to display in the interactive viewer.
-=======
->>>>>>> 005fe18f
+
     """
 
     stc = mne.read_source_estimate(stc_path)
@@ -332,23 +322,13 @@
     else:
         subjects_dir = stored_dir if stored_dir else os.path.dirname(_default_template_location())
 
-<<<<<<< HEAD
-=======
-
->>>>>>> 005fe18f
     brain = stc.plot(
         subject=subject,
         subjects_dir=subjects_dir,
         time_viewer=False,
-<<<<<<< HEAD
         hemi=hemi,
         colormap="Reds",
     )
     brain.set_alpha(alpha)
-=======
-        hemi="split",
-    )
-    brain.set_alpha(alpha)
-
->>>>>>> 005fe18f
+
     return brain