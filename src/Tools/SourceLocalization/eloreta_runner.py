"""Backend routines for running eLORETA or sLORETA source localization."""

from __future__ import annotations

import os
import logging
import threading
import time
from typing import Callable, Optional

import mne
from Main_App.settings_manager import SettingsManager

logger = logging.getLogger(__name__)


def _load_data(fif_path: str) -> mne.Evoked:
    """Load epochs or evoked data and return an Evoked instance."""
    if fif_path.endswith("-epo.fif"):
        epochs = mne.read_epochs(fif_path, preload=True)
        return epochs.average()
    return mne.read_evokeds(fif_path, condition=0, baseline=(None, 0))


def _default_template_location() -> str:
    """Return the directory where the template MRI should reside."""
    base_dir = os.path.abspath(
        os.path.join(os.path.dirname(__file__), "..", "..", "..")
    )
    return os.path.join(base_dir, "fsaverage")


def _dir_size_mb(path: str) -> float:
    """Return the size of ``path`` in megabytes."""
    total = 0
    for root, _, files in os.walk(path):
        for fname in files:
            fpath = os.path.join(root, fname)
            try:
                total += os.path.getsize(fpath)
            except OSError:
                pass
    return total / (1024 * 1024)


def fetch_fsaverage_with_progress(subjects_dir: str, log_func: Callable[[str], None] = logger.info) -> str:
    """Download ``fsaverage`` while logging progress to ``log_func``."""

    stop_event = threading.Event()

    def _report():
        dest = os.path.join(subjects_dir, "fsaverage")
        last = -1.0
        while not stop_event.is_set():
            if os.path.isdir(dest):
                size = _dir_size_mb(dest)
                if size != last:
                    log_func(f"Downloaded {size:.1f} MB...")
                    last = size
            time.sleep(1)

    thread = threading.Thread(target=_report, daemon=True)
    thread.start()
    try:
        path = mne.datasets.fetch_fsaverage(subjects_dir=subjects_dir, verbose=True)
    finally:
        stop_event.set()
        thread.join()

    log_func(f"Download complete. Total size: {_dir_size_mb(path):.1f} MB")
    return path



def _prepare_forward(
    evoked: mne.Evoked,
    settings: SettingsManager,
    log_func: Callable[[str], None],
) -> tuple[mne.Forward, str, str]:

    """Construct a forward model using MRI info from settings or fsaverage."""
    stored_dir = settings.get("loreta", "mri_path", "")
    subject = "fsaverage"
<<<<<<< HEAD
    if not stored_dir or not os.path.isdir(stored_dir):
        log_func(
            "Default MRI template not found. Downloading 'fsaverage'. This may take a few minutes..."
        )

        install_parent = os.path.dirname(_default_template_location())
        try:
            fs_path = fetch_fsaverage_with_progress(install_parent, log_func)
        except Exception:
            fs_path = mne.datasets.fetch_fsaverage(subjects_dir=install_parent, verbose=True)
        # ``configparser.ConfigParser`` requires string values
        settings.set("loreta", "mri_path", str(fs_path))
=======
    if not subjects_dir or not os.path.isdir(subjects_dir):
        default_dir = _default_template_location()
        if os.path.isdir(default_dir):
            subjects_dir = default_dir
        else:
            log_func(
                "Default MRI template not found. Downloading 'fsaverage'. This may take a few minutes..."
            )
            install_parent = os.path.dirname(default_dir)
            try:
                subjects_dir = fetch_fsaverage_with_progress(install_parent, log_func)
            except Exception:
                subjects_dir = fetch_fsaverage_with_progress(os.getcwd(), log_func)
            log_func(f"Template downloaded to: {subjects_dir}")


        settings.set("loreta", "mri_path", subjects_dir)
>>>>>>> 5b5b5373

        try:
            settings.save()
        except Exception:
            pass

<<<<<<< HEAD
        log_func(f"Template downloaded to: {fs_path}")

        stored_dir = fs_path

    if os.path.basename(stored_dir) == subject:
        subjects_dir = os.path.dirname(stored_dir)
    else:
        subjects_dir = stored_dir

=======
>>>>>>> 5b5b5373
    # Use fsaverage transformation if no custom trans file is specified
    trans = settings.get("paths", "trans_file", "fsaverage")
    src = mne.setup_source_space(subject, spacing="oct6", subjects_dir=subjects_dir, add_dist=False)
    model = mne.make_bem_model(subject=subject, subjects_dir=subjects_dir, ico=4)
    bem = mne.make_bem_solution(model)
    fwd = mne.make_forward_solution(evoked.info, trans=trans, src=src, bem=bem, eeg=True)
    return fwd, subject, subjects_dir


def run_source_localization(
    fif_path: str,
    output_dir: str,
    method: str = "eLORETA",
    threshold: Optional[float] = None,
    log_func: Optional[Callable[[str], None]] = None,
) -> str:
    """Run source localization on ``fif_path`` and save results to ``output_dir``.

    Returns the path to the saved :class:`~mne.SourceEstimate` file.
    """
    if log_func is None:
        log_func = logger.info
    log_func(f"Loading data from {fif_path}")
    settings = SettingsManager()
    evoked = _load_data(fif_path)

    log_func("Preparing forward model ...")
    fwd, subject, subjects_dir = _prepare_forward(evoked, settings, log_func)

    noise_cov = mne.compute_covariance([evoked], tmax=0.0)
    inv = mne.minimum_norm.make_inverse_operator(evoked.info, fwd, noise_cov)

    method = method.lower()
    if method not in {"eloreta", "sloreta"}:
        raise ValueError("Method must be 'eLORETA' or 'sLORETA'")

    log_func(f"Applying {method} ...")
    stc = mne.minimum_norm.apply_inverse(evoked, inv, method=method)
    if threshold:
        stc = stc.threshold(threshold)

    os.makedirs(output_dir, exist_ok=True)
    stc_path = os.path.join(output_dir, "source")
    stc.save(stc_path)

    # Visualise in a separate Brain window
    brain = stc.plot(subject=subject, subjects_dir=subjects_dir, time_viewer=False)
    try:
        labels = mne.read_labels_from_annot(subject, parc="aparc", subjects_dir=subjects_dir)
        for label in labels:
            brain.add_label(label, borders=True)
    except Exception:
        # If annotations aren't available just continue without borders
        pass

    for view, name in [("lat", "side"), ("rostral", "frontal"), ("dorsal", "top")]:
        brain.show_view(view)
        brain.save_image(os.path.join(output_dir, f"{name}.png"))
    # Save the current view as an additional screenshot
    brain.save_image(os.path.join(output_dir, "overview.png"))
    brain.close()

    log_func(f"Results saved to {output_dir}")
    return stc_path<|MERGE_RESOLUTION|>--- conflicted
+++ resolved
@@ -81,7 +81,7 @@
     """Construct a forward model using MRI info from settings or fsaverage."""
     stored_dir = settings.get("loreta", "mri_path", "")
     subject = "fsaverage"
-<<<<<<< HEAD
+r
     if not stored_dir or not os.path.isdir(stored_dir):
         log_func(
             "Default MRI template not found. Downloading 'fsaverage'. This may take a few minutes..."
@@ -94,32 +94,14 @@
             fs_path = mne.datasets.fetch_fsaverage(subjects_dir=install_parent, verbose=True)
         # ``configparser.ConfigParser`` requires string values
         settings.set("loreta", "mri_path", str(fs_path))
-=======
-    if not subjects_dir or not os.path.isdir(subjects_dir):
-        default_dir = _default_template_location()
-        if os.path.isdir(default_dir):
-            subjects_dir = default_dir
-        else:
-            log_func(
-                "Default MRI template not found. Downloading 'fsaverage'. This may take a few minutes..."
-            )
-            install_parent = os.path.dirname(default_dir)
-            try:
-                subjects_dir = fetch_fsaverage_with_progress(install_parent, log_func)
-            except Exception:
-                subjects_dir = fetch_fsaverage_with_progress(os.getcwd(), log_func)
-            log_func(f"Template downloaded to: {subjects_dir}")
 
-
-        settings.set("loreta", "mri_path", subjects_dir)
->>>>>>> 5b5b5373
 
         try:
             settings.save()
         except Exception:
             pass
 
-<<<<<<< HEAD
+
         log_func(f"Template downloaded to: {fs_path}")
 
         stored_dir = fs_path
@@ -129,8 +111,7 @@
     else:
         subjects_dir = stored_dir
 
-=======
->>>>>>> 5b5b5373
+
     # Use fsaverage transformation if no custom trans file is specified
     trans = settings.get("paths", "trans_file", "fsaverage")
     src = mne.setup_source_space(subject, spacing="oct6", subjects_dir=subjects_dir, add_dist=False)
