--- conflicted
+++ resolved
@@ -303,19 +303,11 @@
 
 
 def view_source_estimate(
-<<<<<<< HEAD
     stc_path: str,
     threshold: Optional[float] = None,
     alpha: float = 1.0,
     window_title: Optional[str] = None,
-=======
-
-    stc_path: str,
-    threshold: Optional[float] = None,
-    alpha: float = 1.0,
-    hemi: str = "split",
-
->>>>>>> bc698f6e
+
 ) -> mne.viz.Brain:
     """Open a saved :class:`~mne.SourceEstimate` in an interactive viewer.
 
