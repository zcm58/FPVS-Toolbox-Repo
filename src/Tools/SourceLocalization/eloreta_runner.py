"""Backend routines for running eLORETA or sLORETA source localization."""

from __future__ import annotations

import os
import logging
import threading
import time
from typing import Callable, Optional

import mne
from Main_App.settings_manager import SettingsManager

logger = logging.getLogger(__name__)


def _load_data(fif_path: str) -> mne.Evoked:
    """Load epochs or evoked data and return an Evoked instance."""
    if fif_path.endswith("-epo.fif"):
        epochs = mne.read_epochs(fif_path, preload=True)
        return epochs.average()
    return mne.read_evokeds(fif_path, condition=0, baseline=(None, 0))


def _default_template_location() -> str:
    """Return the directory where the template MRI should reside."""
    base_dir = os.path.abspath(
        os.path.join(os.path.dirname(__file__), "..", "..", "..")
    )
    return os.path.join(base_dir, "fsaverage")


def _dir_size_mb(path: str) -> float:
    """Return the size of ``path`` in megabytes."""
    total = 0
    for root, _, files in os.walk(path):
        for fname in files:
            fpath = os.path.join(root, fname)
            try:
                total += os.path.getsize(fpath)
            except OSError:
                pass
    return total / (1024 * 1024)


def fetch_fsaverage_with_progress(subjects_dir: str, log_func: Callable[[str], None] = logger.info) -> str:
    """Download ``fsaverage`` while logging progress to ``log_func``."""

    stop_event = threading.Event()

    def _report():
        dest = os.path.join(subjects_dir, "fsaverage")
        last = -1.0
        while not stop_event.is_set():
            if os.path.isdir(dest):
                size = _dir_size_mb(dest)
                if size != last:
                    log_func(f"Downloaded {size:.1f} MB...")
                    last = size
            time.sleep(1)

    thread = threading.Thread(target=_report, daemon=True)
    thread.start()
    try:
        path = mne.datasets.fetch_fsaverage(subjects_dir=subjects_dir, verbose=True)
    finally:
        stop_event.set()
        thread.join()

    log_func(f"Download complete. Total size: {_dir_size_mb(path):.1f} MB")
    return path



def _prepare_forward(
    evoked: mne.Evoked,
    settings: SettingsManager,
    log_func: Callable[[str], None],
) -> tuple[mne.Forward, str, str]:

    """Construct a forward model using MRI info from settings or fsaverage."""
    stored_dir = settings.get("loreta", "mri_path", "")
    subject = "fsaverage"

    log_func(f"Initial stored MRI directory: {stored_dir}")

    if not stored_dir or not os.path.isdir(stored_dir):
        log_func(
            "Default MRI template not found. Downloading 'fsaverage'. This may take a few minutes..."
        )

        install_parent = os.path.dirname(_default_template_location())
        log_func(f"Attempting download to: {install_parent}")
        try:
            fs_path = fetch_fsaverage_with_progress(install_parent, log_func)
        except Exception as err:
            log_func(f"Progress download failed ({err}). Falling back to mne.datasets.fetch_fsaverage")
            fs_path = mne.datasets.fetch_fsaverage(subjects_dir=install_parent, verbose=True)
        # ``configparser.ConfigParser`` requires string values
        settings.set("loreta", "mri_path", str(fs_path))


        try:
            settings.save()
        except Exception:
            pass


        log_func(f"Template downloaded to: {fs_path}")

        stored_dir = fs_path
    else:
        log_func(f"Using existing MRI directory: {stored_dir}")

    if os.path.basename(stored_dir) == subject:
        subjects_dir = os.path.dirname(stored_dir)
        log_func(f"Parent directory for subjects set to: {subjects_dir}")
    else:
        subjects_dir = stored_dir
        log_func(f"Subjects directory resolved to: {subjects_dir}")

    surf_dir = os.path.join(subjects_dir, subject, "surf")
    log_func(f"Expecting surface files in: {surf_dir}")


    # Use fsaverage transformation if no custom trans file is specified
    trans = settings.get("paths", "trans_file", "fsaverage")
    log_func(f"Using trans file: {trans}")
    log_func(f"Building source space using subjects_dir={subjects_dir}, subject={subject}")
    src = mne.setup_source_space(subject, spacing="oct6", subjects_dir=subjects_dir, add_dist=False)
    log_func("Creating BEM model ...")
    model = mne.make_bem_model(subject=subject, subjects_dir=subjects_dir, ico=4)
    bem = mne.make_bem_solution(model)
    log_func("Computing forward solution ...")
    fwd = mne.make_forward_solution(evoked.info, trans=trans, src=src, bem=bem, eeg=True)
    return fwd, subject, subjects_dir


def run_source_localization(
    fif_path: str,
    output_dir: str,
    method: str = "eLORETA",
    threshold: Optional[float] = None,
    log_func: Optional[Callable[[str], None]] = None,
    progress_cb: Optional[Callable[[float], None]] = None,
) -> str:
    """Run source localization on ``fif_path`` and save results to ``output_dir``.

    Returns the path to the saved :class:`~mne.SourceEstimate` file.
    """
    if log_func is None:
        log_func = logger.info
    step = 0
    total = 7
    if progress_cb:
        progress_cb(0.0)
    log_func(f"Loading data from {fif_path}")
    settings = SettingsManager()
    evoked = _load_data(fif_path)
    step += 1
    if progress_cb:
        progress_cb(step / total)

    log_func("Preparing forward model ...")
    fwd, subject, subjects_dir = _prepare_forward(evoked, settings, log_func)
    log_func(f"Forward model ready. subjects_dir={subjects_dir}, subject={subject}")
    step += 1
    if progress_cb:
        progress_cb(step / total)

<<<<<<< HEAD
    noise_cov = mne.compute_covariance([evoked], tmax=0.0)
    step += 1
    if progress_cb:
        progress_cb(step / total)
=======
    try:
        noise_cov = mne.compute_covariance([evoked], tmax=0.0)
    except AttributeError:
        # ``compute_covariance`` expects an Epochs object. Fall back to
        # an ad-hoc estimate when only Evoked data are available.
        noise_cov = mne.make_ad_hoc_cov(evoked.info)
>>>>>>> 21d7a061
    inv = mne.minimum_norm.make_inverse_operator(evoked.info, fwd, noise_cov)
    step += 1
    if progress_cb:
        progress_cb(step / total)

    method = method.lower()
    if method not in {"eloreta", "sloreta"}:
        raise ValueError("Method must be 'eLORETA' or 'sLORETA'")

    log_func(f"Applying {method} ...")
    stc = mne.minimum_norm.apply_inverse(evoked, inv, method=method)
    if threshold:
        stc = stc.threshold(threshold)
    step += 1
    if progress_cb:
        progress_cb(step / total)

    os.makedirs(output_dir, exist_ok=True)
    stc_path = os.path.join(output_dir, "source")
    stc.save(stc_path)
    step += 1
    if progress_cb:
        progress_cb(step / total)

    # Visualise in a separate Brain window
    brain = stc.plot(subject=subject, subjects_dir=subjects_dir, time_viewer=False)
    try:
        labels = mne.read_labels_from_annot(subject, parc="aparc", subjects_dir=subjects_dir)
        for label in labels:
            brain.add_label(label, borders=True)
    except Exception:
        # If annotations aren't available just continue without borders
        pass

    for view, name in [("lat", "side"), ("rostral", "frontal"), ("dorsal", "top")]:
        brain.show_view(view)
        brain.save_image(os.path.join(output_dir, f"{name}.png"))
    # Save the current view as an additional screenshot
    brain.save_image(os.path.join(output_dir, "overview.png"))
    brain.close()
    step += 1
    if progress_cb:
        progress_cb(step / total)

    log_func(f"Results saved to {output_dir}")
    if progress_cb:
        progress_cb(1.0)
    return stc_path<|MERGE_RESOLUTION|>--- conflicted
+++ resolved
@@ -168,19 +168,11 @@
     if progress_cb:
         progress_cb(step / total)
 
-<<<<<<< HEAD
     noise_cov = mne.compute_covariance([evoked], tmax=0.0)
     step += 1
     if progress_cb:
         progress_cb(step / total)
-=======
-    try:
-        noise_cov = mne.compute_covariance([evoked], tmax=0.0)
-    except AttributeError:
-        # ``compute_covariance`` expects an Epochs object. Fall back to
-        # an ad-hoc estimate when only Evoked data are available.
-        noise_cov = mne.make_ad_hoc_cov(evoked.info)
->>>>>>> 21d7a061
+
     inv = mne.minimum_norm.make_inverse_operator(evoked.info, fwd, noise_cov)
     step += 1
     if progress_cb:
