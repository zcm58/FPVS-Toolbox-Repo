"""Backend routines for running eLORETA or sLORETA source localization."""

from __future__ import annotations

import os
import logging
import threading
import time
import importlib
from typing import Callable, Optional, Tuple, List

# Force PyVistaQt backend before MNE is imported so the interactive viewer
# respects transparency updates.
if os.environ.get("MNE_3D_BACKEND", "").lower() != "pyvistaqt":
    os.environ["MNE_3D_BACKEND"] = "pyvistaqt"

import numpy as np
import mne
from Main_App.settings_manager import SettingsManager
from . import source_localization

logger = logging.getLogger(__name__)

# Log versions and backend availability at import time for easier debugging
try:  # pragma: no cover - best effort environment logging
    logger.debug("MNE version: %s", mne.__version__)
    if hasattr(mne.viz, "get_3d_backend"):
        logger.debug("MNE 3D backend: %s", mne.viz.get_3d_backend())
except Exception as err:
    logger.debug("Failed to query MNE backend info: %s", err)

for mod in ("pyvista", "pyvistaqt"):
    spec = importlib.util.find_spec(mod)
    logger.debug("%s available: %s", mod, spec is not None)
    if spec is not None:
        try:
            module = importlib.import_module(mod)
            ver = getattr(module, "__version__", "unknown")
            logger.debug("%s version: %s", mod, ver)
        except Exception as err:  # pragma: no cover - optional
            logger.debug("%s version lookup failed: %s", mod, err)

# Ensure we use the interactive PyVista backend if available so that
# transparency updates take effect at runtime.
try:  # pragma: no cover - best effort
    if (
        hasattr(mne.viz, "set_3d_backend")
        and hasattr(mne.viz, "get_3d_backend")
        and mne.viz.get_3d_backend() != "pyvistaqt"
    ):
        mne.viz.set_3d_backend("pyvistaqt", verbose=False)
        logger.debug("3D backend set to pyvistaqt")
except Exception as err:  # pragma: no cover - optional
    logger.debug("Failed to set 3D backend: %s", err)

<<<<<<< HEAD
=======

def _ensure_pyvista_backend() -> None:
    """Force the MNE 3D backend to PyVista."""
    if not hasattr(mne.viz, "set_3d_backend"):
        return

    current = None
    if hasattr(mne.viz, "get_3d_backend"):
        current = mne.viz.get_3d_backend()
    if current in {"pyvistaqt", "pyvista"}:
        return

    for backend in ("pyvistaqt", "pyvista"):
        try:
            mne.viz.set_3d_backend(backend)
            os.environ["MNE_3D_BACKEND"] = backend
        except Exception as err:  # pragma: no cover - optional
            logger.debug("Failed to set backend %s: %s", backend, err)
            continue
        if not hasattr(mne.viz, "get_3d_backend"):
            return
        if mne.viz.get_3d_backend() == backend:
            logger.debug("Using 3D backend %s", backend)
            return

    raise RuntimeError("PyVista backend ('pyvistaqt' or 'pyvista') is required")

>>>>>>> 10a02af9

def _set_brain_title(brain: mne.viz.Brain, title: str) -> None:
    """Safely set the window title of a Brain viewer."""
    try:
        plotter = brain._renderer.plotter  # type: ignore[attr-defined]
        if hasattr(plotter, "app_window"):
            plotter.app_window.setWindowTitle(title)
    except Exception:
        # Setting the title is best-effort only
        pass


def _set_brain_alpha(brain: mne.viz.Brain, alpha: float) -> None:
    """Set the transparency of a Brain viewer in a version robust way."""
    logger.debug("_set_brain_alpha called with %s", alpha)
    success = False
    try:
        if hasattr(brain, "set_alpha"):
            logger.debug("Using Brain.set_alpha")
            brain.set_alpha(alpha)  # type: ignore[call-arg]
            success = True
        elif hasattr(brain, "alpha"):
            logger.debug("Setting Brain.alpha attribute")
            setattr(brain, "alpha", alpha)
            success = True
    except Exception:
        logger.debug("Direct alpha methods failed", exc_info=True)

    if not success:
        try:
            actors = []
            for hemi in getattr(brain, "_hemi_data", {}).values():
                mesh = getattr(hemi, "mesh", None)
                if mesh is not None and hasattr(mesh, "actor"):
                    actors.append(mesh.actor)
                for layer in getattr(hemi, "layers", {}).values():
                    actor = getattr(layer, "actor", None)
                    if actor is not None:
                        actors.append(actor)

            for hemi_layers in getattr(brain, "_layered_meshes", {}).values():
                for layer in hemi_layers.values():
                    actor = getattr(layer, "actor", None)
                    if actor is not None:
                        actors.append(actor)

            for actor in getattr(brain, "_actors", {}).values():
                if hasattr(actor, "GetProperty"):
                    actors.append(actor)
                elif hasattr(actor, "actor"):
                    a = getattr(actor, "actor", None)
                    if a is not None:
                        actors.append(a)

            for actor in actors:
                try:
                    actor.GetProperty().SetOpacity(alpha)
                except Exception:
                    pass
            success = bool(actors)
        except Exception:
            logger.debug("Failed to set brain alpha via mesh actors", exc_info=True)

    try:
        renderer = getattr(brain, "_renderer", None)
        plotter = getattr(renderer, "plotter", None)
        if plotter is not None and hasattr(plotter, "render"):
            logger.debug("Triggering plotter.render()")
            plotter.render()
        elif renderer is not None and hasattr(renderer, "_update"):
            logger.debug("Triggering renderer._update()")
            renderer._update()
    except Exception:
        logger.debug("Plotter render failed", exc_info=True)


def _add_brain_labels(brain: mne.viz.Brain, left: str, right: str) -> None:
    """Add file name labels above each hemisphere view.

    Parameters
    ----------
    brain
        The :class:`~mne.viz.Brain` instance to annotate.
    left
        Label text for the left hemisphere view.
    right
        Label text for the right hemisphere view.
    """

    try:

        renderer = getattr(brain, "_renderer", None)

        # Add the left label in the left subplot
        if renderer is not None and hasattr(renderer, "subplot"):
            renderer.subplot(0, 0)
        brain.add_text(0.5, 0.95, left, name="lh_label", font_size=10)

        # Add the right label in the right subplot
        if renderer is not None and hasattr(renderer, "subplot"):
            renderer.subplot(0, 1)

        brain.add_text(0.5, 0.95, right, name="rh_label", font_size=10)
    except Exception:
        logger.debug("Failed to add hemisphere labels", exc_info=True)


def _load_data(fif_path: str) -> mne.Evoked:
    """Load epochs or evoked data and return an Evoked instance."""
    if fif_path.endswith("-epo.fif"):
        epochs = mne.read_epochs(fif_path, preload=True)
        return epochs.average()
    return mne.read_evokeds(fif_path, condition=0, baseline=(None, 0))


def _default_template_location() -> str:
    """Return the directory where the template MRI should reside."""
    base_dir = os.path.abspath(
        os.path.join(os.path.dirname(__file__), "..", "..", "..")
    )
    return os.path.join(base_dir, "fsaverage")


def _dir_size_mb(path: str) -> float:
    """Return the size of ``path`` in megabytes."""
    total = 0
    for root, _, files in os.walk(path):
        for fname in files:
            fpath = os.path.join(root, fname)
            try:
                total += os.path.getsize(fpath)
            except OSError:
                pass
    return total / (1024 * 1024)


def _threshold_stc(stc: mne.SourceEstimate, thr: float) -> mne.SourceEstimate:
    """Return a copy of ``stc`` with values below ``thr`` zeroed.

    The threshold may be specified either as an absolute value or as a
    fraction between 0 and 1. If ``thr`` is between 0 and 1, it is treated as a
    fraction of the maximum absolute amplitude in ``stc``.
    """
    stc = stc.copy()
    if 0 < thr < 1:
        thr_val = thr * np.max(np.abs(stc.data))
    else:
        thr_val = thr
    stc.data[np.abs(stc.data) < thr_val] = 0
    return stc


def fetch_fsaverage_with_progress(
    subjects_dir: str, log_func: Callable[[str], None] = logger.info
) -> str:
    """Download ``fsaverage`` while logging progress to ``log_func``."""

    stop_event = threading.Event()

    def _report():
        dest = os.path.join(subjects_dir, "fsaverage")
        last = -1.0
        while not stop_event.is_set():
            if os.path.isdir(dest):
                size = _dir_size_mb(dest)
                if size != last:
                    log_func(f"Downloaded {size:.1f} MB...")
                    last = size
            time.sleep(1)

    thread = threading.Thread(target=_report, daemon=True)
    thread.start()
    try:
        path = mne.datasets.fetch_fsaverage(subjects_dir=subjects_dir, verbose=True)
    finally:
        stop_event.set()
        thread.join()

    log_func(f"Download complete. Total size: {_dir_size_mb(path):.1f} MB")
    return path


def _prepare_forward(
    evoked: mne.Evoked,
    settings: SettingsManager,
    log_func: Callable[[str], None],
) -> tuple[mne.Forward, str, str]:
    """Construct a forward model using MRI info from settings or fsaverage."""
    stored_dir = settings.get("loreta", "mri_path", "")
    subject = "fsaverage"

    log_func(f"Initial stored MRI directory: {stored_dir}")

    if not stored_dir or not os.path.isdir(stored_dir):
        log_func(
            "Default MRI template not found. Downloading 'fsaverage'. This may take a few minutes..."
        )

        install_parent = os.path.dirname(_default_template_location())
        log_func(f"Attempting download to: {install_parent}")
        try:
            fs_path = fetch_fsaverage_with_progress(install_parent, log_func)
        except Exception as err:
            log_func(
                f"Progress download failed ({err}). Falling back to mne.datasets.fetch_fsaverage"
            )
            fs_path = mne.datasets.fetch_fsaverage(
                subjects_dir=install_parent, verbose=True
            )
        # ``configparser.ConfigParser`` requires string values
        settings.set("loreta", "mri_path", str(fs_path))

        try:
            settings.save()
        except Exception:
            pass

        log_func(f"Template downloaded to: {fs_path}")

        stored_dir = fs_path
    else:
        log_func(f"Using existing MRI directory: {stored_dir}")

    if os.path.basename(stored_dir) == subject:
        subjects_dir = os.path.dirname(stored_dir)
        log_func(f"Parent directory for subjects set to: {subjects_dir}")
    else:
        subjects_dir = stored_dir
        log_func(f"Subjects directory resolved to: {subjects_dir}")

    surf_dir = os.path.join(subjects_dir, subject, "surf")
    log_func(f"Expecting surface files in: {surf_dir}")

    # Use fsaverage transformation if no custom trans file is specified
    trans = settings.get("paths", "trans_file", "fsaverage")
    log_func(f"Using trans file: {trans}")
    log_func(
        f"Building source space using subjects_dir={subjects_dir}, subject={subject}"
    )
    src = mne.setup_source_space(
        subject, spacing="oct6", subjects_dir=subjects_dir, add_dist=False
    )
    cache_dir = os.path.join(subjects_dir, "fpvs_cache")
    os.makedirs(cache_dir, exist_ok=True)
    fwd_file = os.path.join(cache_dir, f"forward-{subject}.fif")

    if os.path.isfile(fwd_file):
        log_func(f"Loading cached forward model from {fwd_file}")
        fwd = mne.read_forward_solution(fwd_file)
    else:
        log_func("Creating BEM model ...")
        model = mne.make_bem_model(subject=subject, subjects_dir=subjects_dir, ico=4)
        bem = mne.make_bem_solution(model)
        log_func("Computing forward solution ...")
        fwd = mne.make_forward_solution(
            evoked.info, trans=trans, src=src, bem=bem, eeg=True
        )
        mne.write_forward_solution(fwd_file, fwd, overwrite=True)
    return fwd, subject, subjects_dir


def run_source_localization(
    fif_path: str,
    output_dir: str,
    method: str = "eLORETA",
    threshold: Optional[float] = None,
    alpha: float = 0.4,


    low_freq: Optional[float] = None,
    high_freq: Optional[float] = None,
    harmonics: Optional[list[float]] = None,
    snr: Optional[float] = None,
    oddball: bool = False,

    hemi: str = "split",

    log_func: Optional[Callable[[str], None]] = None,
    progress_cb: Optional[Callable[[float], None]] = None,
    export_rois: bool = False,
    show_brain: bool = True,

) -> Tuple[str, Optional[mne.viz.Brain]]:
    """Run source localization on ``fif_path`` and save results to ``output_dir``.

    Parameters
    ----------
    alpha : float
        Initial transparency for the brain surface where ``1.0`` is opaque.
        Defaults to ``0.4`` (60% transparent).
    hemi : {"lh", "rh", "both", "split"}
        Which hemisphere(s) to display in the interactive viewer.
    export_rois : bool
        If ``True`` an additional CSV summarising ROI amplitudes is saved
        in ``output_dir``.
    show_brain : bool
        If ``True`` display the interactive brain window. When running in a
        background thread this should typically be ``False``.


    Returns
    -------
    Tuple[str, Optional[:class:`mne.viz.Brain`]]
        Path to the saved :class:`~mne.SourceEstimate` (without hemisphere
        suffix) and the interactive brain window (``None`` if ``show_brain`` is
        ``False``).
    """
    if log_func is None:
        log_func = logger.info

    logger.debug(
        "run_source_localization called with %s", {
            "fif_path": fif_path,
            "output_dir": output_dir,
            "method": method,
            "threshold": threshold,
            "alpha": alpha,
            "hemi": hemi,
            "low_freq": low_freq,
            "high_freq": high_freq,
            "harmonics": harmonics,
            "snr": snr,
            "oddball": oddball,
        },
    )
    logger.debug(
        "QT_API=%s QT_QPA_PLATFORM=%s",
        os.environ.get("QT_API"),
        os.environ.get("QT_QPA_PLATFORM"),
    )
    step = 0
    total = 7
    if progress_cb:
        progress_cb(0.0)
    log_func(f"Loading data from {fif_path}")
    settings = SettingsManager()
    if low_freq is None:
        try:
            low_freq = float(settings.get("loreta", "loreta_low_freq", "0.1"))
        except ValueError:
            low_freq = None
    if high_freq is None:
        try:
            high_freq = float(settings.get("loreta", "loreta_high_freq", "40.0"))
        except ValueError:
            high_freq = None

    default_low = float(settings.get("loreta", "loreta_low_freq", "0.1"))
    default_high = float(settings.get("loreta", "loreta_high_freq", "40.0"))
    if oddball and low_freq == default_low and high_freq == default_high:
        # avoid redundant filtering when using oddball pipeline
        low_freq = None
        high_freq = None
    if harmonics is None:
        harm_str = settings.get("loreta", "oddball_harmonics", "1,2,3")
        try:
            harmonics = [float(h) for h in harm_str.split(',') if h.strip()]
        except Exception:
            harmonics = []
    if snr is None:
        try:
            snr = float(settings.get("loreta", "loreta_snr", "3.0"))
        except ValueError:
            snr = 3.0
    oddball_freq = float(settings.get("analysis", "oddball_freq", "1.2"))

    if oddball and fif_path.endswith("-epo.fif"):
        log_func("Oddball mode enabled. Loading epochs ...")
        epochs = mne.read_epochs(fif_path, preload=True)
        log_func(f"Loaded {len(epochs)} epoch(s)")
        if low_freq or high_freq:
            epochs = epochs.copy().filter(l_freq=low_freq, h_freq=high_freq)
        cycle_epochs = source_localization.extract_cycles(epochs, oddball_freq)
        log_func(
            f"Extracted {len(cycle_epochs)} cycles of {1.0 / oddball_freq:.3f}s each"
        )
        evoked = source_localization.average_cycles(cycle_epochs)
        log_func("Averaged cycles into Evoked")
        harmonic_freqs = [h * oddball_freq for h in harmonics]
        if harmonic_freqs:
            log_func(
                "Reconstructing harmonics: "
                + ", ".join(f"{h:.2f}Hz" for h in harmonic_freqs)
            )
            evoked = source_localization.reconstruct_harmonics(evoked, harmonic_freqs)
    else:
        evoked = _load_data(fif_path)
        if low_freq or high_freq:
            evoked = evoked.copy().filter(l_freq=low_freq, h_freq=high_freq)
    step += 1
    if progress_cb:
        progress_cb(step / total)

    log_func("Preparing forward model ...")
    fwd, subject, subjects_dir = _prepare_forward(evoked, settings, log_func)
    log_func(f"Forward model ready. subjects_dir={subjects_dir}, subject={subject}")
    step += 1
    if progress_cb:
        progress_cb(step / total)

    try:
        temp_epochs = mne.EpochsArray(
            evoked.data[np.newaxis, ...],
            evoked.info,
            tmin=evoked.times[0],
            verbose=False,
        )
        noise_cov = mne.compute_covariance(temp_epochs, tmax=0.0)
    except Exception as err:
        log_func(
            f"Noise covariance estimation failed ({err}). Using ad-hoc covariance."
        )
        noise_cov = mne.make_ad_hoc_cov(evoked.info)
    step += 1
    if progress_cb:
        progress_cb(step / total)

    if oddball:
        inv = source_localization.build_inverse_operator(evoked, subjects_dir)
        step += 1
        if progress_cb:
            progress_cb(step / total)
        stc = source_localization.apply_sloreta(evoked, inv, snr)
    else:
        inv = mne.minimum_norm.make_inverse_operator(evoked.info, fwd, noise_cov)
        step += 1
        if progress_cb:
            progress_cb(step / total)

        method_lower = method.lower()
        if method_lower not in {"eloreta", "sloreta"}:
            raise ValueError("Method must be 'eLORETA' or 'sLORETA'")

        log_func(f"Applying {method_lower} ...")
        mne_method = "eLORETA" if method_lower == "eloreta" else "sLORETA"
        stc = mne.minimum_norm.apply_inverse(evoked, inv, method=mne_method)
    if threshold:
        stc = _threshold_stc(stc, threshold)
    step += 1
    if progress_cb:
        progress_cb(step / total)

    os.makedirs(output_dir, exist_ok=True)
    stc_path = os.path.join(output_dir, "source")
    stc.save(stc_path)
    step += 1
    if progress_cb:
        progress_cb(step / total)

    brain = None
    if show_brain:
        _ensure_pyvista_backend()
        # Visualise in a separate Brain window
        logger.debug(
            "Plotting STC with subjects_dir=%s, subject=%s", subjects_dir, subject
        )

        try:
            logger.debug(
                "Calling stc.plot with hemi=%s subjects_dir=%s subject=%s",
                hemi,
                subjects_dir,
                subject,
            )
            brain = stc.plot(
                subject=subject,
                subjects_dir=subjects_dir,
                time_viewer=False,
                hemi=hemi,
            )
            logger.debug("stc.plot succeeded")
        except Exception as err:
            logger.warning(
                "hemi=%s failed: %s; falling back to default",
                hemi,
                err,
            )
            logger.debug("Retrying stc.plot with default hemisphere")
            brain = stc.plot(
                subject=subject,
                subjects_dir=subjects_dir,
                time_viewer=False,
            )
            logger.debug("stc.plot succeeded on retry")
        _set_brain_alpha(brain, alpha)
        logger.debug("Brain alpha set to %s", alpha)
        _set_brain_title(brain, os.path.basename(stc_path))
        try:
            labels = mne.read_labels_from_annot(
                subject, parc="aparc", subjects_dir=subjects_dir
            )
            for label in labels:
                brain.add_label(label, borders=True)
        except Exception:
            # If annotations aren't available just continue without borders
            pass


        for view, name in [
            ("lat", "side"),
            ("rostral", "frontal"),
            ("dorsal", "top"),
        ]:
            brain.show_view(view)
            brain.save_image(os.path.join(output_dir, f"{name}.png"))
        # Save the current view as an additional screenshot
        brain.save_image(os.path.join(output_dir, "overview.png"))
    if export_rois:
        try:
            roi_path = os.path.join(output_dir, "roi_values.csv")
            source_localization.export_roi_means(stc, subject, subjects_dir, roi_path)
            log_func(f"ROI values exported to {roi_path}")
        except Exception as err:
            log_func(f"ROI export failed: {err}")

    step += 1
    if progress_cb:
        progress_cb(step / total)

    log_func(f"Results saved to {output_dir}")
    if progress_cb:
        progress_cb(1.0)


    return stc_path, brain


def view_source_estimate(
    stc_path: str,
    threshold: Optional[float] = None,
    alpha: float = 0.4,
    window_title: Optional[str] = None,

) -> mne.viz.Brain:
    """Open a saved :class:`~mne.SourceEstimate` in an interactive viewer.

    Parameters
    ----------
    alpha : float
        Transparency for the brain surface where ``1.0`` is opaque.
        Defaults to ``0.4`` (60% transparent).

    hemi : {"lh", "rh", "both", "split"}
        Which hemisphere(s) to display in the interactive viewer.

    Notes
    -----
    When ``hemi`` is ``split`` the names of the ``*-lh.stc`` and ``*-rh.stc``
    files are displayed above the left and right hemispheres respectively.
    """

    logger.debug(
        "view_source_estimate called with %s, threshold=%s, alpha=%s",
        stc_path,
        threshold,
        alpha,
    )
    lh_file = stc_path + "-lh.stc"
    rh_file = stc_path + "-rh.stc"
    logger.debug("LH file exists: %s", os.path.exists(lh_file))
    logger.debug("RH file exists: %s", os.path.exists(rh_file))

    stc = mne.read_source_estimate(stc_path)
    logger.debug("Loaded STC with shape %s", stc.data.shape)
    if threshold:
        stc = _threshold_stc(stc, threshold)

    settings = SettingsManager()
    stored_dir = settings.get("loreta", "mri_path", "")
    subject = "fsaverage"
    if os.path.basename(stored_dir) == subject:
        subjects_dir = os.path.dirname(stored_dir)
    else:
        subjects_dir = (
            stored_dir if stored_dir else os.path.dirname(_default_template_location())
        )
    logger.debug("subjects_dir resolved to %s", subjects_dir)

    _ensure_pyvista_backend()

    try:
        logger.debug(
            "Calling stc.plot in view_source_estimate subjects_dir=%s subject=%s",
            subjects_dir,
            subject,
        )
        brain = stc.plot(
            subject=subject,
            subjects_dir=subjects_dir,
            time_viewer=False,
            hemi="split",
        )
        logger.debug("stc.plot succeeded in view_source_estimate")
    except Exception as err:
        logger.warning("hemi='split' failed: %s; falling back to default", err)
        brain = stc.plot(
            subject=subject,
            subjects_dir=subjects_dir,
            time_viewer=False,
        )
        logger.debug("stc.plot succeeded on fallback in view_source_estimate")

    _set_brain_alpha(brain, alpha)
    logger.debug("Brain alpha set to %s", alpha)
    _set_brain_title(brain, window_title or os.path.basename(stc_path))
    try:
        labels = mne.read_labels_from_annot(
            subject, parc="aparc", subjects_dir=subjects_dir
        )
        for label in labels:
            brain.add_label(label, borders=True)
    except Exception:
        # If annotations aren't available just continue without borders
        pass
    _add_brain_labels(brain, os.path.basename(lh_file), os.path.basename(rh_file))

    return brain


def compare_source_estimates(
    stc_a: str,
    stc_b: str,
    threshold: Optional[float] = None,
    alpha: float = 0.4,
    window_title: str = "Compare STCs",
) -> Tuple[mne.viz.Brain, mne.viz.Brain]:
    """Open two :class:`~mne.SourceEstimate` files side by side for comparison."""

    logger.debug(
        "compare_source_estimates called with %s and %s", stc_a, stc_b
    )

    brain_left = view_source_estimate(
        stc_a, threshold=threshold, alpha=alpha, window_title=window_title
    )
    brain_right = view_source_estimate(
        stc_b, threshold=threshold, alpha=alpha, window_title=window_title
    )

    try:
        left_win = brain_left._renderer.plotter.app_window  # type: ignore[attr-defined]
        right_win = brain_right._renderer.plotter.app_window  # type: ignore[attr-defined]
        geo = left_win.geometry()
        width = geo.width() // 2
        height = geo.height()
        left_win.resize(width, height)
        right_win.resize(width, height)
        right_win.move(left_win.x() + width, left_win.y())
    except Exception:
        logger.debug("Failed to arrange compare windows", exc_info=True)

    return brain_left, brain_right<|MERGE_RESOLUTION|>--- conflicted
+++ resolved
@@ -53,36 +53,8 @@
 except Exception as err:  # pragma: no cover - optional
     logger.debug("Failed to set 3D backend: %s", err)
 
-<<<<<<< HEAD
-=======
-
-def _ensure_pyvista_backend() -> None:
-    """Force the MNE 3D backend to PyVista."""
-    if not hasattr(mne.viz, "set_3d_backend"):
-        return
-
-    current = None
-    if hasattr(mne.viz, "get_3d_backend"):
-        current = mne.viz.get_3d_backend()
-    if current in {"pyvistaqt", "pyvista"}:
-        return
-
-    for backend in ("pyvistaqt", "pyvista"):
-        try:
-            mne.viz.set_3d_backend(backend)
-            os.environ["MNE_3D_BACKEND"] = backend
-        except Exception as err:  # pragma: no cover - optional
-            logger.debug("Failed to set backend %s: %s", backend, err)
-            continue
-        if not hasattr(mne.viz, "get_3d_backend"):
-            return
-        if mne.viz.get_3d_backend() == backend:
-            logger.debug("Using 3D backend %s", backend)
-            return
-
-    raise RuntimeError("PyVista backend ('pyvistaqt' or 'pyvista') is required")
-
->>>>>>> 10a02af9
+
+
 
 def _set_brain_title(brain: mne.viz.Brain, title: str) -> None:
     """Safely set the window title of a Brain viewer."""
