"""Backend routines for running eLORETA or sLORETA source localization."""

from __future__ import annotations

import os
import logging
import threading
import time
from typing import Callable, Optional, Tuple

import numpy as np
import mne
from Main_App.settings_manager import SettingsManager

logger = logging.getLogger(__name__)


def _set_brain_title(brain: mne.viz.Brain, title: str) -> None:
    """Safely set the window title of a Brain viewer."""
    try:
        plotter = brain._renderer.plotter  # type: ignore[attr-defined]
        if hasattr(plotter, "app_window"):
            plotter.app_window.setWindowTitle(title)
    except Exception:
        # Setting the title is best-effort only
        pass


def _load_data(fif_path: str) -> mne.Evoked:
    """Load epochs or evoked data and return an Evoked instance."""
    if fif_path.endswith("-epo.fif"):
        epochs = mne.read_epochs(fif_path, preload=True)
        return epochs.average()
    return mne.read_evokeds(fif_path, condition=0, baseline=(None, 0))


def _default_template_location() -> str:
    """Return the directory where the template MRI should reside."""
    base_dir = os.path.abspath(
        os.path.join(os.path.dirname(__file__), "..", "..", "..")
    )
    return os.path.join(base_dir, "fsaverage")


def _dir_size_mb(path: str) -> float:
    """Return the size of ``path`` in megabytes."""
    total = 0
    for root, _, files in os.walk(path):
        for fname in files:
            fpath = os.path.join(root, fname)
            try:
                total += os.path.getsize(fpath)
            except OSError:
                pass
    return total / (1024 * 1024)


def _threshold_stc(stc: mne.SourceEstimate, thr: float) -> mne.SourceEstimate:
    """Return a copy of ``stc`` with values below ``thr`` zeroed.

    The threshold may be specified either as an absolute value or as a
    fraction between 0 and 1. If ``thr`` is between 0 and 1, it is treated as a
    fraction of the maximum absolute amplitude in ``stc``.
    """
    stc = stc.copy()
    if 0 < thr < 1:
        thr_val = thr * np.max(np.abs(stc.data))
    else:
        thr_val = thr
    stc.data[np.abs(stc.data) < thr_val] = 0
    return stc


def fetch_fsaverage_with_progress(
    subjects_dir: str, log_func: Callable[[str], None] = logger.info
) -> str:
    """Download ``fsaverage`` while logging progress to ``log_func``."""

    stop_event = threading.Event()

    def _report():
        dest = os.path.join(subjects_dir, "fsaverage")
        last = -1.0
        while not stop_event.is_set():
            if os.path.isdir(dest):
                size = _dir_size_mb(dest)
                if size != last:
                    log_func(f"Downloaded {size:.1f} MB...")
                    last = size
            time.sleep(1)

    thread = threading.Thread(target=_report, daemon=True)
    thread.start()
    try:
        path = mne.datasets.fetch_fsaverage(subjects_dir=subjects_dir, verbose=True)
    finally:
        stop_event.set()
        thread.join()

    log_func(f"Download complete. Total size: {_dir_size_mb(path):.1f} MB")
    return path


def _prepare_forward(
    evoked: mne.Evoked,
    settings: SettingsManager,
    log_func: Callable[[str], None],
) -> tuple[mne.Forward, str, str]:
    """Construct a forward model using MRI info from settings or fsaverage."""
    stored_dir = settings.get("loreta", "mri_path", "")
    subject = "fsaverage"

    log_func(f"Initial stored MRI directory: {stored_dir}")

    if not stored_dir or not os.path.isdir(stored_dir):
        log_func(
            "Default MRI template not found. Downloading 'fsaverage'. This may take a few minutes..."
        )

        install_parent = os.path.dirname(_default_template_location())
        log_func(f"Attempting download to: {install_parent}")
        try:
            fs_path = fetch_fsaverage_with_progress(install_parent, log_func)
        except Exception as err:
            log_func(
                f"Progress download failed ({err}). Falling back to mne.datasets.fetch_fsaverage"
            )
            fs_path = mne.datasets.fetch_fsaverage(
                subjects_dir=install_parent, verbose=True
            )
        # ``configparser.ConfigParser`` requires string values
        settings.set("loreta", "mri_path", str(fs_path))

        try:
            settings.save()
        except Exception:
            pass

        log_func(f"Template downloaded to: {fs_path}")

        stored_dir = fs_path
    else:
        log_func(f"Using existing MRI directory: {stored_dir}")

    if os.path.basename(stored_dir) == subject:
        subjects_dir = os.path.dirname(stored_dir)
        log_func(f"Parent directory for subjects set to: {subjects_dir}")
    else:
        subjects_dir = stored_dir
        log_func(f"Subjects directory resolved to: {subjects_dir}")

    surf_dir = os.path.join(subjects_dir, subject, "surf")
    log_func(f"Expecting surface files in: {surf_dir}")

    # Use fsaverage transformation if no custom trans file is specified
    trans = settings.get("paths", "trans_file", "fsaverage")
    log_func(f"Using trans file: {trans}")
    log_func(
        f"Building source space using subjects_dir={subjects_dir}, subject={subject}"
    )
    src = mne.setup_source_space(
        subject, spacing="oct6", subjects_dir=subjects_dir, add_dist=False
    )
    log_func("Creating BEM model ...")
    model = mne.make_bem_model(subject=subject, subjects_dir=subjects_dir, ico=4)
    bem = mne.make_bem_solution(model)
    log_func("Computing forward solution ...")
    fwd = mne.make_forward_solution(
        evoked.info, trans=trans, src=src, bem=bem, eeg=True
    )
    return fwd, subject, subjects_dir


def run_source_localization(
    fif_path: str,
    output_dir: str,
    method: str = "eLORETA",
    threshold: Optional[float] = None,
    alpha: float = 1.0,

    hemi: str = "split",

    log_func: Optional[Callable[[str], None]] = None,
    progress_cb: Optional[Callable[[float], None]] = None,

) -> Tuple[str, mne.viz.Brain]:
    """Run source localization on ``fif_path`` and save results to ``output_dir``.

    Parameters
    ----------
    alpha : float
        Initial transparency for the brain surface where ``1.0`` is opaque.
    hemi : {"lh", "rh", "both", "split"}
        Which hemisphere(s) to display in the interactive viewer.


    Returns
    -------
    Tuple[str, :class:`mne.viz.Brain`]
        Path to the saved :class:`~mne.SourceEstimate` (without hemisphere
        suffix) and the interactive brain window.
    """
    if log_func is None:
        log_func = logger.info
    step = 0
    total = 7
    if progress_cb:
        progress_cb(0.0)
    log_func(f"Loading data from {fif_path}")
    settings = SettingsManager()
    evoked = _load_data(fif_path)
    step += 1
    if progress_cb:
        progress_cb(step / total)

    log_func("Preparing forward model ...")
    fwd, subject, subjects_dir = _prepare_forward(evoked, settings, log_func)
    log_func(f"Forward model ready. subjects_dir={subjects_dir}, subject={subject}")
    step += 1
    if progress_cb:
        progress_cb(step / total)

    try:
        temp_epochs = mne.EpochsArray(
            evoked.data[np.newaxis, ...],
            evoked.info,
            tmin=evoked.times[0],
            verbose=False,
        )
        noise_cov = mne.compute_covariance(temp_epochs, tmax=0.0)
    except Exception as err:
        log_func(
            f"Noise covariance estimation failed ({err}). Using ad-hoc covariance."
        )
        noise_cov = mne.make_ad_hoc_cov(evoked.info)
    step += 1
    if progress_cb:
        progress_cb(step / total)

    inv = mne.minimum_norm.make_inverse_operator(evoked.info, fwd, noise_cov)
    step += 1
    if progress_cb:
        progress_cb(step / total)

    method_lower = method.lower()
    if method_lower not in {"eloreta", "sloreta"}:
        raise ValueError("Method must be 'eLORETA' or 'sLORETA'")

    log_func(f"Applying {method_lower} ...")
    mne_method = "eLORETA" if method_lower == "eloreta" else "sLORETA"
    stc = mne.minimum_norm.apply_inverse(evoked, inv, method=mne_method)
    if threshold:
        stc = _threshold_stc(stc, threshold)
    step += 1
    if progress_cb:
        progress_cb(step / total)

    os.makedirs(output_dir, exist_ok=True)
    stc_path = os.path.join(output_dir, "source")
    stc.save(stc_path)
    step += 1
    if progress_cb:
        progress_cb(step / total)

    # Visualise in a separate Brain window
    logger.debug(
        "Plotting STC with subjects_dir=%s, subject=%s", subjects_dir, subject
<<<<<<< HEAD
=======
    )
    brain = stc.plot(
        subject=subject,
        subjects_dir=subjects_dir,
        time_viewer=False,

        hemi=hemi,
        colormap="Reds",

>>>>>>> dbcda466
    )
    try:
        brain = stc.plot(
            subject=subject,
            subjects_dir=subjects_dir,
            time_viewer=False,
            hemi="split",
        )
    except Exception as err:
        logger.warning("hemi='split' failed: %s; falling back to default", err)
        brain = stc.plot(
            subject=subject,
            subjects_dir=subjects_dir,
            time_viewer=False,
        )
    brain.set_alpha(alpha)
    _set_brain_title(brain, os.path.basename(stc_path))
    try:
        labels = mne.read_labels_from_annot(
            subject, parc="aparc", subjects_dir=subjects_dir
        )
        for label in labels:
            brain.add_label(label, borders=True)
    except Exception:
        # If annotations aren't available just continue without borders
        pass

    for view, name in [("lat", "side"), ("rostral", "frontal"), ("dorsal", "top")]:
        brain.show_view(view)
        brain.save_image(os.path.join(output_dir, f"{name}.png"))
    # Save the current view as an additional screenshot
    brain.save_image(os.path.join(output_dir, "overview.png"))
    # Keep the brain window open so the user can interact with it
    step += 1
    if progress_cb:
        progress_cb(step / total)

    log_func(f"Results saved to {output_dir}")
    if progress_cb:
        progress_cb(1.0)


    return stc_path, brain


def view_source_estimate(
    stc_path: str,
    threshold: Optional[float] = None,
    alpha: float = 1.0,
    window_title: Optional[str] = None,
<<<<<<< HEAD
=======

>>>>>>> dbcda466
) -> mne.viz.Brain:
    """Open a saved :class:`~mne.SourceEstimate` in an interactive viewer.

    Parameters
    ----------
    alpha : float
        Transparency for the brain surface where ``1.0`` is opaque.

    hemi : {"lh", "rh", "both", "split"}
        Which hemisphere(s) to display in the interactive viewer.

    """

    logger.debug(
        "view_source_estimate called with %s, threshold=%s, alpha=%s",
        stc_path,
        threshold,
        alpha,
    )
    lh_file = stc_path + "-lh.stc"
    rh_file = stc_path + "-rh.stc"
    logger.debug("LH file exists: %s", os.path.exists(lh_file))
    logger.debug("RH file exists: %s", os.path.exists(rh_file))

    stc = mne.read_source_estimate(stc_path)
    logger.debug("Loaded STC with shape %s", stc.data.shape)
    if threshold:
        stc = _threshold_stc(stc, threshold)

    settings = SettingsManager()
    stored_dir = settings.get("loreta", "mri_path", "")
    subject = "fsaverage"
    if os.path.basename(stored_dir) == subject:
        subjects_dir = os.path.dirname(stored_dir)
    else:
        subjects_dir = (
            stored_dir if stored_dir else os.path.dirname(_default_template_location())
        )
    logger.debug("subjects_dir resolved to %s", subjects_dir)
<<<<<<< HEAD


    try:
        brain = stc.plot(
            subject=subject,
            subjects_dir=subjects_dir,
            time_viewer=False,
            hemi="split",
        )
    except Exception as err:
        logger.warning("hemi='split' failed: %s; falling back to default", err)
        brain = stc.plot(
            subject=subject,
            subjects_dir=subjects_dir,
            time_viewer=False,
        )
=======

    brain = stc.plot(
        subject=subject,
        subjects_dir=subjects_dir,
        time_viewer=False,
        hemi=hemi,
        colormap="Reds",
    )
>>>>>>> dbcda466
    brain.set_alpha(alpha)
    _set_brain_title(brain, window_title or os.path.basename(stc_path))

    return brain<|MERGE_RESOLUTION|>--- conflicted
+++ resolved
@@ -265,18 +265,8 @@
     # Visualise in a separate Brain window
     logger.debug(
         "Plotting STC with subjects_dir=%s, subject=%s", subjects_dir, subject
-<<<<<<< HEAD
-=======
-    )
-    brain = stc.plot(
-        subject=subject,
-        subjects_dir=subjects_dir,
-        time_viewer=False,
-
-        hemi=hemi,
-        colormap="Reds",
-
->>>>>>> dbcda466
+
+
     )
     try:
         brain = stc.plot(
@@ -327,10 +317,7 @@
     threshold: Optional[float] = None,
     alpha: float = 1.0,
     window_title: Optional[str] = None,
-<<<<<<< HEAD
-=======
-
->>>>>>> dbcda466
+
 ) -> mne.viz.Brain:
     """Open a saved :class:`~mne.SourceEstimate` in an interactive viewer.
 
@@ -370,7 +357,6 @@
             stored_dir if stored_dir else os.path.dirname(_default_template_location())
         )
     logger.debug("subjects_dir resolved to %s", subjects_dir)
-<<<<<<< HEAD
 
 
     try:
@@ -387,16 +373,7 @@
             subjects_dir=subjects_dir,
             time_viewer=False,
         )
-=======
-
-    brain = stc.plot(
-        subject=subject,
-        subjects_dir=subjects_dir,
-        time_viewer=False,
-        hemi=hemi,
-        colormap="Reds",
-    )
->>>>>>> dbcda466
+
     brain.set_alpha(alpha)
     _set_brain_title(brain, window_title or os.path.basename(stc_path))
 
