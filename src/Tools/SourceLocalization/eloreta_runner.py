--- conflicted
+++ resolved
@@ -108,7 +108,7 @@
     """
 
     try:
-<<<<<<< HEAD
+
         renderer = getattr(brain, "_renderer", None)
 
         # Add the left label in the left subplot
@@ -119,17 +119,7 @@
         # Add the right label in the right subplot
         if renderer is not None and hasattr(renderer, "subplot"):
             renderer.subplot(0, 1)
-=======
-        plotter = brain._renderer.plotter  # type: ignore[attr-defined]
-        # Add the left label in the left subplot
-        if hasattr(plotter, "subplot"):
-            plotter.subplot(0, 0)
-        brain.add_text(0.5, 0.95, left, name="lh_label", font_size=10)
-
-        # Add the right label in the right subplot
-        if hasattr(plotter, "subplot"):
-            plotter.subplot(0, 1)
->>>>>>> c0fe8fad
+
         brain.add_text(0.5, 0.95, right, name="rh_label", font_size=10)
     except Exception:
         logger.debug("Failed to add hemisphere labels", exc_info=True)
