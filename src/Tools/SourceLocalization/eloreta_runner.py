--- conflicted
+++ resolved
@@ -707,12 +707,11 @@
                 subjects_dir=subjects_dir,
                 subject=subject,
                 alpha=alpha,
-<<<<<<< HEAD
+
             )
             logger.debug(
                 "Brain alpha after plot: %s", getattr(brain, "alpha", "unknown")
-=======
->>>>>>> 65187117
+
             )
             logger.debug("stc.plot succeeded")
         except Exception as err:
@@ -729,12 +728,11 @@
                 subjects_dir=subjects_dir,
                 subject=subject,
                 alpha=alpha,
-<<<<<<< HEAD
+
             )
             logger.debug(
                 "Brain alpha after retry: %s", getattr(brain, "alpha", "unknown")
-=======
->>>>>>> 65187117
+
             )
             logger.debug("stc.plot succeeded on retry")
         _set_brain_alpha(brain, alpha)
@@ -858,12 +856,11 @@
             subjects_dir=subjects_dir,
             subject=subject,
             alpha=alpha,
-<<<<<<< HEAD
+
         )
         logger.debug(
             "Brain alpha after plot: %s", getattr(brain, "alpha", "unknown")
-=======
->>>>>>> 65187117
+
         )
         logger.debug("stc.plot succeeded in view_source_estimate")
     except Exception as err:
@@ -878,12 +875,11 @@
             subjects_dir=subjects_dir,
             subject=subject,
             alpha=alpha,
-<<<<<<< HEAD
+
         )
         logger.debug(
             "Brain alpha after fallback: %s", getattr(brain, "alpha", "unknown")
-=======
->>>>>>> 65187117
+
         )
         logger.debug("stc.plot succeeded on fallback in view_source_estimate")
 
