--- conflicted
+++ resolved
@@ -135,11 +135,9 @@
     )
     step = 0
     total = 7
-<<<<<<< HEAD
-    update_progress(step, total, progress_cb)
-=======
-    _update_progress(progress_cb, step, total)
->>>>>>> 89ccf61f
+
+    update_progress(step, total, progress_cb)
+
     if epochs is not None:
         log_func("Using in-memory epochs")
     else:
@@ -248,43 +246,32 @@
             )
             noise_cov = mne.make_ad_hoc_cov(evoked.info)
     step += 1
-<<<<<<< HEAD
-    update_progress(step, total, progress_cb)
-=======
-    _update_progress(progress_cb, step, total)
->>>>>>> 89ccf61f
+
+    update_progress(step, total, progress_cb)
+
 
     log_func("Preparing forward model ...")
     fwd, subject, subjects_dir = _prepare_forward(evoked, settings, log_func)
     log_func(f"Forward model ready. subjects_dir={subjects_dir}, subject={subject}")
     step += 1
-<<<<<<< HEAD
-    update_progress(step, total, progress_cb)
-=======
-    _update_progress(progress_cb, step, total)
-
-
->>>>>>> 89ccf61f
+
+    update_progress(step, total, progress_cb)
+
 
     if oddball:
         inv = source_localization.build_inverse_operator(evoked, subjects_dir)
         step += 1
-<<<<<<< HEAD
         update_progress(step, total, progress_cb)
-=======
-        _update_progress(progress_cb, step, total)
->>>>>>> 89ccf61f
+
         stc = source_localization.apply_sloreta(evoked, inv, snr)
     else:
         inv = mne.minimum_norm.make_inverse_operator(
             evoked.info, fwd, noise_cov, reg=0.05
         )
         step += 1
-<<<<<<< HEAD
+
         update_progress(step, total, progress_cb)
-=======
-        _update_progress(progress_cb, step, total)
->>>>>>> 89ccf61f
+
 
         method_lower = method.lower()
         if method_lower not in {"eloreta", "sloreta"}:
@@ -296,11 +283,9 @@
     if threshold:
         stc = _threshold_stc(stc, threshold)
     step += 1
-<<<<<<< HEAD
-    update_progress(step, total, progress_cb)
-=======
-    _update_progress(progress_cb, step, total)
->>>>>>> 89ccf61f
+
+    update_progress(step, total, progress_cb)
+
 
     out_dir = Path(output_dir)
     out_dir.mkdir(parents=True, exist_ok=True)
@@ -308,11 +293,9 @@
     stc_path = out_dir / base_name
     stc.save(str(stc_path))
     step += 1
-<<<<<<< HEAD
-    update_progress(step, total, progress_cb)
-=======
-    _update_progress(progress_cb, step, total)
->>>>>>> 89ccf61f
+
+    update_progress(step, total, progress_cb)
+
 
     brain = None
     if show_brain:
@@ -395,22 +378,16 @@
             log_func(f"ROI export failed: {err}")
 
     step += 1
-<<<<<<< HEAD
+
     update_progress(step, total, progress_cb)
 
     log_func(f"Results saved to {output_dir}")
     update_progress(total, total, progress_cb)
-=======
-    _update_progress(progress_cb, step, total)
-
-    log_func(f"Results saved to {output_dir}")
-    _update_progress(progress_cb, step, total)
-
->>>>>>> 89ccf61f
+
 
     return str(stc_path), brain
 
-<<<<<<< HEAD
+
 __all__ = [
     "run_source_localization",
     "average_stc_files",
@@ -419,278 +396,3 @@
     "average_conditions_to_fsaverage",
     "morph_to_fsaverage",
 ]
-=======
-
-def average_stc_files(stcs: list) -> mne.SourceEstimate:
-    """Return the element-wise mean of multiple :class:`mne.SourceEstimate` objects.
-
-    Parameters
-    ----------
-    stcs : list of :class:`mne.SourceEstimate` or file paths
-        Source estimates or paths to ``.stc`` files that should be averaged.
-
-    Returns
-    -------
-    :class:`mne.SourceEstimate`
-        A new source estimate containing the average data.
-    """
-
-    if not stcs:
-        raise ValueError("No source estimates provided")
-
-    loaded = []
-    for stc in stcs:
-        if isinstance(stc, str):
-            loaded.append(mne.read_source_estimate(stc))
-        else:
-            loaded.append(stc)
-
-    template = loaded[0].copy()
-    sum_data = np.zeros_like(template.data)
-    for stc in loaded:
-        sum_data += stc.data
-    template.data = sum_data / len(loaded)
-    return template
-
-
-def average_stc_directory(
-    condition_dir: str,
-    *,
-    output_basename: str | None = None,
-    log_func: Callable[[str], None] = logger.info,
-    subjects_dir: str = "",
-    smooth: float = 5.0,
-) -> str:
-    """Average all ``*-lh.stc`` and ``*-rh.stc`` files in ``condition_dir``.
-
-    Two files named ``<basename>-lh.stc`` and ``<basename>-rh.stc`` will be
-    created where ``<basename>`` is either ``output_basename`` or ``"Average
-    <folder>"`` if ``output_basename`` is ``None``.
-
-    Parameters
-    ----------
-    condition_dir : str
-        Directory containing the individual participant ``.stc`` files.
-    output_basename : str | None
-        Base name for the saved averaged files. If ``None``, ``"Average <folder>"``
-        is used where ``<folder>`` is the name of ``condition_dir``.
-    log_func : callable
-        Optional logging function.
-    subjects_dir : str
-        Directory containing the MRI subjects including ``fsaverage``.
-    smooth : float
-        Full width at half maximum (FWHM) in millimetres used when morphing
-        individual STCs to ``fsaverage``.
-
-    Returns
-    -------
-    str
-        Path to the saved averaged ``.stc`` file (without hemisphere suffix).
-    """
-
-    cond_path = Path(condition_dir)
-    stc_paths = [
-        cond_path / f
-        for f in os.listdir(cond_path)
-        if f.endswith("-lh.stc") or f.endswith("-rh.stc")
-    ]
-    if not stc_paths:
-        raise FileNotFoundError("No STC files found in directory")
-
-    groups: dict[str, list[mne.SourceEstimate]] = {"lh": [], "rh": []}
-    for path in stc_paths:
-        stc = mne.read_source_estimate(str(path))
-        hemi = "lh" if str(path).endswith("-lh.stc") else "rh"
-        subject = path.name.rsplit("-", 1)[0]
-        stc = source_localization.morph_to_fsaverage(
-            stc,
-            subject,
-            subjects_dir,
-            smooth=smooth,
-        )
-        groups[hemi].append(stc)
-
-    base = output_basename or f"Average {cond_path.name}"
-    out_path = cond_path / base
-
-    lh_stc = rh_stc = None
-    if groups["lh"]:
-        log_func(f"Averaging {len(groups['lh'])} LH files in {condition_dir}")
-        lh_stc = average_stc_files(groups["lh"])
-    if groups["rh"]:
-        log_func(f"Averaging {len(groups['rh'])} RH files in {condition_dir}")
-        rh_stc = average_stc_files(groups["rh"])
-
-    if lh_stc is not None:
-        lh_stc.save(str(out_path))
-    if rh_stc is not None:
-        rh_stc.save(str(out_path))
-    return str(out_path)
-
-
-def average_conditions_dir(
-    results_dir: str,
-    *,
-    log_func: Callable[[str], None] = logger.info,
-    subjects_dir: str = "",
-    smooth: float = 5.0,
-) -> list[str]:
-    """Average STC files in each subdirectory of ``results_dir``.
-
-    Parameters
-    ----------
-    results_dir : str
-        Directory containing condition subfolders with ``.stc`` files.
-    log_func : callable
-        Optional logging function.
-    subjects_dir : str
-        Directory containing the MRI subjects including ``fsaverage``.
-    smooth : float
-        FWHM in millimetres passed through to :func:`average_stc_directory`.
-
-    Returns
-    -------
-    list[str]
-        Paths to the saved averaged ``.stc`` files (without hemisphere suffix).
-    """
-
-    averaged = []
-    results_path = Path(results_dir)
-    for name in sorted(os.listdir(results_path)):
-        subdir = results_path / name
-        if not subdir.is_dir():
-            continue
-        try:
-            path = average_stc_directory(
-                str(subdir),
-                log_func=log_func,
-                subjects_dir=subjects_dir,
-                smooth=smooth,
-            )
-        except Exception as err:  # pragma: no cover - best effort logging
-            log_func(f"Skipping {subdir}: {err}")
-        else:
-            averaged.append(path)
-    return averaged
-
-
-def _morph_to_fsaverage(
-    stc: mne.SourceEstimate, subjects_dir: str, smooth: int = 2
-) -> mne.SourceEstimate:
-    """Return ``stc`` morphed to the ``fsaverage`` template.
-
-    Parameters
-    ----------
-    stc
-        Source estimate to morph. If the ``subject`` attribute is missing
-        (``None``), ``fsaverage`` is assumed as the origin space.
-    subjects_dir
-        FreeSurfer subjects directory containing ``fsaverage``.
-    smooth
-        Smoothing parameter passed to :func:`mne.compute_source_morph`.
-    """
-
-    subject = stc.subject or "fsaverage"
-    morph = compute_source_morph(
-        stc,
-        subject_from=subject,
-        subject_to="fsaverage",
-        subjects_dir=subjects_dir,
-        smooth=smooth,
-    )
-    return morph.apply(stc)
-
-
-def average_conditions_to_fsaverage(
-    results_dir: str,
-    subjects_dir: str,
-    *,
-    log_func: Callable[[str], None] = logger.info,
-) -> list[str]:
-    """Morph and average condition STCs to ``fsaverage``.
-
-    For each subdirectory of ``results_dir`` all ``.stc`` files are morphed to
-    ``fsaverage`` with light smoothing and then averaged using
-    :func:`average_stc_files`.
-
-    Parameters
-    ----------
-    results_dir : str
-        Directory containing condition subfolders with participant STCs.
-    subjects_dir : str
-        FreeSurfer subjects directory containing the ``fsaverage`` subject.
-    log_func : callable
-        Optional logging function.
-
-    Returns
-    -------
-    list[str]
-        Paths to the averaged ``fsaverage`` STCs (without hemisphere suffix).
-    """
-
-    averaged: list[str] = []
-    results_path = Path(results_dir)
-    for name in sorted(os.listdir(results_path)):
-        subdir = results_path / name
-        if not subdir.is_dir():
-            continue
-
-        bases = {
-            (subdir / f[:-7])
-            for f in os.listdir(subdir)
-            if f.endswith(("-lh.stc", "-rh.stc"))
-        }
-        # Skip previously averaged or morphed files
-        bases = [
-            b
-            for b in bases
-            if not b.name.startswith("Average ") and b.name != "fsaverage"
-        ]
-
-        morphed = []
-        for base in sorted(bases):
-            try:
-                stc = mne.read_source_estimate(str(base))
-                fs_stc = _morph_to_fsaverage(stc, subjects_dir)
-                morphed.append(fs_stc)
-            except Exception as err:  # pragma: no cover - best effort
-                log_func(f"Skipping {base}: {err}")
-
-        if morphed:
-            log_func(f"Averaging {len(morphed)} morphed files in {subdir}")
-            avg = average_stc_files(morphed)
-            out_path = subdir / "fsaverage"
-            avg.save(str(out_path))
-            averaged.append(str(out_path))
-    return averaged
-
-
-def run_localization_worker(
-    fif_path: str,
-    output_dir: str,
-    *,
-    queue: Queue,
-    **kwargs,
-) -> Tuple[str, None]:
-    """Run :func:`run_source_localization` in a separate process.
-
-    Progress updates and log messages are placed onto ``queue`` as
-    dictionaries with ``{"type": "progress", "value": float}`` or
-    ``{"type": "log", "message": str}``.
-    """
-
-    def _log(msg: str) -> None:
-        queue.put({"type": "log", "message": msg})
-
-    def _progress(val: float) -> None:
-        queue.put({"type": "progress", "value": val})
-
-    return run_source_localization(
-        fif_path,
-        output_dir,
-        log_func=_log,
-        progress_cb=_progress,
-        show_brain=False,
-        **kwargs,
-    )
->>>>>>> 89ccf61f
