"""Backend routines for running eLORETA or sLORETA source localization."""

from __future__ import annotations

import os
import logging
import importlib
from pathlib import Path
from typing import Callable, Optional, Tuple

import numpy as np
import mne
from mne import combine_evoked
from Main_App.settings_manager import SettingsManager
from . import source_localization
from .backend_utils import _ensure_pyvista_backend, get_current_backend
from .brain_utils import (
    _plot_with_alpha,
    _set_brain_alpha,
)
from .data_utils import (
    _load_data,
    _threshold_stc,
    _prepare_forward,
    _estimate_epochs_covariance,
)
from .progress import update_progress
from .stc_utils import (
    average_stc_files,
    average_stc_directory,
    average_conditions_dir,
    average_conditions_to_fsaverage,
    morph_to_fsaverage,
)

logger = logging.getLogger(__name__)

# Log versions and backend availability at import time for easier debugging
try:  # pragma: no cover - best effort environment logging
    logger.debug("MNE version: %s", mne.__version__)
    if hasattr(mne.viz, "get_3d_backend"):
        logger.debug("MNE 3D backend: %s", mne.viz.get_3d_backend())
except Exception as err:
    logger.debug("Failed to query MNE backend info: %s", err)

for mod in ("pyvista", "pyvistaqt"):
    spec = importlib.util.find_spec(mod)
    logger.debug("%s available: %s", mod, spec is not None)
    if spec is not None:
        try:
            module = importlib.import_module(mod)
            ver = getattr(module, "__version__", "unknown")
            logger.debug("%s version: %s", mod, ver)
        except Exception as err:  # pragma: no cover - optional
            logger.debug("%s version lookup failed: %s", mod, err)

logger.debug("NumPy version: %s", np.__version__)
logger.debug("source_localization module: %s", source_localization.__file__)

# Ensure we use the interactive PyVista backend if available so that
# transparency updates take effect at runtime.
try:  # pragma: no cover - best effort
    if (
        hasattr(mne.viz, "set_3d_backend")
        and hasattr(mne.viz, "get_3d_backend")
        and mne.viz.get_3d_backend() != "pyvistaqt"
    ):
        mne.viz.set_3d_backend("pyvistaqt", verbose=False)
        logger.debug("3D backend set to pyvistaqt")
except Exception as err:  # pragma: no cover - optional
    logger.debug("Failed to set 3D backend: %s", err)


def _update_progress(
    progress_cb: Optional[Callable[[float], None]], step: int, total: int
) -> None:
    """Call ``progress_cb`` with the completed fraction if provided."""

    if progress_cb:
        progress_cb(step / total)

def run_source_localization(
    fif_path: str | None,
    output_dir: str,
    *,
    epochs: mne.Epochs | None = None,
    method: str = "eLORETA",
    threshold: Optional[float] = None,
    alpha: float = 0.5,
    stc_basename: Optional[str] = None,

    low_freq: Optional[float] = None,
    high_freq: Optional[float] = None,
    harmonics: Optional[list[float]] = None,
    snr: Optional[float] = None,
    oddball: bool = False,

    baseline: Optional[Tuple[Optional[float], Optional[float]]] = None,

    time_window: Optional[Tuple[float, float]] = None,

    hemi: str = "split",

    log_func: Optional[Callable[[str], None]] = None,
    progress_cb: Optional[Callable[[float], None]] = None,
    export_rois: bool = False,
    show_brain: bool = True,
    n_jobs: Optional[int] = None,

) -> Tuple[str, Optional[mne.viz.Brain]]:
    """Run source localization on ``fif_path`` and save results to ``output_dir``.

    Parameters
    ----------
    time_window
        Optional ``(tmin_ms, tmax_ms)`` pair specifying the time range of the
        evoked response to analyze **in milliseconds**. When provided, the
        evoked data will be cropped to this window after filtering, baselining
        and harmonic reconstruction but before computing the inverse solution.
    n_jobs
        Number of CPU cores to use for processing. If ``None`` (default) the
        value is read from the ``loreta`` section of ``settings.ini``.
    """
    if log_func is None:
        log_func = logger.info

    logger.debug(
        "run_source_localization called with %s",
        {
            "fif_path": fif_path,
            "output_dir": output_dir,
            "method": method,
            "threshold": threshold,
            "alpha": alpha,
            "hemi": hemi,
            "low_freq": low_freq,
            "high_freq": high_freq,
            "harmonics": harmonics,
            "snr": snr,
            "oddball": oddball,
            "time_window": time_window,
        },
    )

    logger.debug(
        "QT_API=%s QT_QPA_PLATFORM=%s",
        os.environ.get("QT_API"),
        os.environ.get("QT_QPA_PLATFORM"),
    )
    step = 0
    total = 7

    update_progress(step, total, progress_cb)

    if epochs is not None:
        log_func("Using in-memory epochs")
    else:
        log_func(f"Loading data from {fif_path}")
    settings = SettingsManager()
    if n_jobs is None:
        try:
            n_jobs = int(settings.get("loreta", "n_jobs", "2"))
        except ValueError:
            n_jobs = 2
    if threshold is None:
        try:
            threshold = float(settings.get("loreta", "loreta_threshold", "0.0"))
        except ValueError:
            threshold = None
    if threshold is not None and threshold != 0.0:
<<<<<<< HEAD
        logger.info("Using threshold %s", threshold)
    else:
        logger.info("No threshold will be applied")
=======
        log_func(f"Using threshold {threshold}")
    else:
        log_func("No threshold will be applied")
>>>>>>> 193e6639
    if time_window is None:
        start_ms = settings.get("loreta", "time_window_start_ms", "")
        end_ms = settings.get("loreta", "time_window_end_ms", "")
        try:
            if start_ms and end_ms:
                time_window = (float(start_ms), float(end_ms))
        except ValueError:
            time_window = None
    if time_window is not None:
        time_window = (time_window[0] / 1000.0, time_window[1] / 1000.0)
    if low_freq is None:
        try:
            low_freq = float(settings.get("loreta", "loreta_low_freq", "0.1"))
        except ValueError:
            low_freq = None
    if high_freq is None:
        try:
            high_freq = float(settings.get("loreta", "loreta_high_freq", "40.0"))
        except ValueError:
            high_freq = None

    default_low = float(settings.get("loreta", "loreta_low_freq", "0.1"))
    default_high = float(settings.get("loreta", "loreta_high_freq", "40.0"))
    if oddball and low_freq == default_low and high_freq == default_high:
        # avoid redundant filtering when using oddball pipeline
        low_freq = None
        high_freq = None
    if harmonics is None:
        harm_str = settings.get(
            "loreta",
            "oddball_harmonics",
            "1.2,2.4,3.6,4.8,7.2,8.4,9.6,10.8",
        )
        try:
            harmonics = [float(h) for h in harm_str.split(',') if h.strip()]
        except Exception:
            harmonics = []
    if snr is None:
        try:
            snr = float(settings.get("loreta", "loreta_snr", "3.0"))
        except ValueError:
            snr = 3.0
    oddball_freq = float(settings.get("analysis", "oddball_freq", "1.2"))

    if baseline is None:
        try:
            b_start = float(settings.get("loreta", "baseline_tmin", "0"))
            b_end = float(settings.get("loreta", "baseline_tmax", "0"))
            baseline = (b_start, b_end)
        except ValueError:
            baseline = None

    noise_cov = None
    if epochs is not None:
        if oddball:
            if low_freq or high_freq:
                epochs = epochs.copy().filter(
                    l_freq=low_freq, h_freq=high_freq, n_jobs=n_jobs
                )
            if baseline is not None:
                epochs.apply_baseline(baseline)

            # compute covariance before cropping away the baseline interval
            noise_cov = _estimate_epochs_covariance(
                epochs, log_func, baseline, n_jobs=n_jobs
            )

            cycle_epochs = source_localization.extract_cycles(epochs, oddball_freq)
            log_func(
                f"Extracted {len(cycle_epochs)} cycles of {1.0 / oddball_freq:.3f}s each"
            )

            evoked = source_localization.average_cycles(cycle_epochs)
            log_func("Averaged cycles into Evoked")
            harmonic_freqs = harmonics
            if harmonic_freqs:
                log_func(
                    "Reconstructing harmonics: "
                    + ", ".join(f"{h:.2f}Hz" for h in harmonic_freqs)
                )
                evoked = source_localization.reconstruct_harmonics(evoked, harmonic_freqs)

            tmax = min(evoked.times[-1], 1.0 / oddball_freq)
            evoked = evoked.copy().crop(tmin=0.0, tmax=tmax)
            if time_window is not None:
                tmin, tmax = time_window
                evoked = evoked.copy().crop(tmin=tmin, tmax=tmax)
            evoked = combine_evoked([evoked], weights="equal")
        else:
            noise_cov = _estimate_epochs_covariance(
                epochs, log_func, baseline, n_jobs=n_jobs
            )
            evoked = epochs.average()
            if low_freq or high_freq:
                evoked = evoked.copy().filter(
                    l_freq=low_freq, h_freq=high_freq, n_jobs=n_jobs
                )
            if time_window is not None:
                tmin, tmax = time_window
                evoked = evoked.copy().crop(tmin=tmin, tmax=tmax)
    elif oddball and fif_path and fif_path.endswith("-epo.fif"):
        log_func("Oddball mode enabled. Loading epochs ...")
        epochs = mne.read_epochs(fif_path, preload=True)
        log_func(f"Loaded {len(epochs)} epoch(s)")
        if low_freq or high_freq:
            epochs = epochs.copy().filter(
                l_freq=low_freq, h_freq=high_freq, n_jobs=n_jobs
            )
        if baseline is not None:
            epochs.apply_baseline(baseline)
        # estimate covariance before segmenting into cycles
        noise_cov = _estimate_epochs_covariance(
            epochs, log_func, baseline, n_jobs=n_jobs
        )

        cycle_epochs = source_localization.extract_cycles(epochs, oddball_freq)
        log_func(
            f"Extracted {len(cycle_epochs)} cycles of {1.0 / oddball_freq:.3f}s each"
        )
        evoked = source_localization.average_cycles(cycle_epochs)
        log_func("Averaged cycles into Evoked")
        harmonic_freqs = harmonics
        if harmonic_freqs:
            log_func(
                "Reconstructing harmonics: "
                + ", ".join(f"{h:.2f}Hz" for h in harmonic_freqs)
            )
            evoked = source_localization.reconstruct_harmonics(evoked, harmonic_freqs)
        tmax = min(evoked.times[-1], 1.0 / oddball_freq)
        evoked = evoked.copy().crop(tmin=0.0, tmax=tmax)
        if time_window is not None:
            tmin, tmax = time_window
            evoked = evoked.copy().crop(tmin=tmin, tmax=tmax)
        evoked = combine_evoked([evoked], weights="equal")

    else:
        if fif_path is None:
            raise ValueError("fif_path must be provided if epochs is None")
        evoked = _load_data(fif_path)
        if low_freq or high_freq:
            evoked = evoked.copy().filter(
                l_freq=low_freq, h_freq=high_freq, n_jobs=n_jobs
            )
        if time_window is not None:
            tmin, tmax = time_window
            evoked = evoked.copy().crop(tmin=tmin, tmax=tmax)
        try:
            temp_epochs = mne.EpochsArray(
                evoked.data[np.newaxis, ...],
                evoked.info,
                tmin=evoked.times[0],
                verbose=False,
            )
            noise_cov = mne.compute_covariance(
                temp_epochs, tmax=0.0, n_jobs=n_jobs
            )
        except Exception as err:
            log_func(
                f"Noise covariance estimation failed ({err}). Using ad-hoc covariance."
            )
            noise_cov = mne.make_ad_hoc_cov(evoked.info)
    step += 1

    update_progress(step, total, progress_cb)


    log_func("Preparing forward model ...")
    fwd, subject, subjects_dir = _prepare_forward(evoked, settings, log_func)
    log_func(f"Forward model ready. subjects_dir={subjects_dir}, subject={subject}")
    step += 1

    update_progress(step, total, progress_cb)


    if oddball:
        inv = source_localization.build_inverse_operator(evoked, subjects_dir)
        step += 1
        update_progress(step, total, progress_cb)

        stc = source_localization.apply_sloreta(evoked, inv, snr)
    else:
        inv = mne.minimum_norm.make_inverse_operator(
            evoked.info, fwd, noise_cov, reg=0.05
        )
        step += 1

        update_progress(step, total, progress_cb)


        method_lower = method.lower()
        if method_lower not in {"eloreta", "sloreta"}:
            raise ValueError("Method must be 'eLORETA' or 'sLORETA'")

        log_func(f"Applying {method_lower} ...")
        mne_method = "eLORETA" if method_lower == "eloreta" else "sLORETA"
        stc = mne.minimum_norm.apply_inverse(
            evoked, inv, method=mne_method, n_jobs=n_jobs
        )
    if threshold:
        if 0 < threshold < 1:
            thr_val = threshold * np.max(np.abs(stc.data))
        else:
            thr_val = threshold
<<<<<<< HEAD
        logger.info(
            "Applying threshold %s (cutoff %.5f)", threshold, thr_val
        )
        stc = _threshold_stc(stc, threshold)
    else:
        logger.info("Skipping thresholding step")
=======
        log_func(f"Applying threshold {threshold} (cutoff {thr_val:.5f})")
        stc = _threshold_stc(stc, threshold)
    else:
        log_func("Skipping thresholding step")
>>>>>>> 193e6639
    step += 1

    update_progress(step, total, progress_cb)


    out_dir = Path(output_dir)
    out_dir.mkdir(parents=True, exist_ok=True)
    base_name = stc_basename or "source"
    stc_path = out_dir / base_name
    stc.save(str(stc_path))
    step += 1

    update_progress(step, total, progress_cb)


    brain = None
    if show_brain:
        _ensure_pyvista_backend()
        log_func(f"Using 3D backend: {get_current_backend()}")
        # Visualise in a separate Brain window
        logger.debug(
            "Plotting STC with subjects_dir=%s, subject=%s", subjects_dir, subject
        )

        try:
            logger.debug(
                "Calling stc.plot with hemi=%s subjects_dir=%s subject=%s",
                hemi,
                subjects_dir,
                subject,
            )
            logger.debug(
                "Backend before stc.plot: %s (MNE_3D_BACKEND=%s QT_API=%s QT_QPA_PLATFORM=%s)",
                mne.viz.get_3d_backend(),
                os.environ.get("MNE_3D_BACKEND"),
                os.environ.get("QT_API"),
                os.environ.get("QT_QPA_PLATFORM"),
            )
            brain = _plot_with_alpha(
                stc,
                hemi=hemi,
                subjects_dir=subjects_dir,
                subject=subject,
                alpha=alpha,

            )
            logger.debug(
                "Brain alpha after plot: %s", getattr(brain, "alpha", "unknown")

            )
            logger.debug("stc.plot succeeded")
        except Exception as err:
            logger.warning(
                "hemi=%s failed: %s; backend=%s; falling back to default",
                hemi,
                err,
                mne.viz.get_3d_backend(),
            )
            logger.debug("Retrying stc.plot with default hemisphere")
            brain = _plot_with_alpha(
                stc,
                hemi="split",
                subjects_dir=subjects_dir,
                subject=subject,
                alpha=alpha,

            )
            logger.debug(
                "Brain alpha after retry: %s", getattr(brain, "alpha", "unknown")

            )
            logger.debug("stc.plot succeeded on retry")
        _set_brain_alpha(brain, alpha)
        logger.debug("Brain alpha set to %s", alpha)
        try:
            plotter = brain._renderer.plotter
            if hasattr(plotter, "app_window"):
                plotter.app_window.setWindowTitle(stc_path.name)
        except Exception:
            logger.debug("Could not set brain title.", exc_info=True)
        try:
            renderer = getattr(brain, "_renderer", None)
            cbar = None
            if renderer is not None:
                plotter = getattr(renderer, "plotter", None)
                cbar = getattr(plotter, "scalar_bar", None)
            if cbar is not None:
                if hasattr(cbar, "SetTitle"):
                    cbar.SetTitle("Source amplitude")
                elif hasattr(cbar, "title"):
                    cbar.title = "Source amplitude"
        except Exception:
            logger.debug("Failed to set colorbar label", exc_info=True)
        try:
            labels = mne.read_labels_from_annot(
                subject, parc="aparc", subjects_dir=subjects_dir
            )
            for label in labels:
                brain.add_label(label, borders=True)
        except Exception:
            # If annotations aren't available just continue without borders
            pass

    if export_rois:
        try:
            roi_path = Path(output_dir) / "roi_values.csv"
            source_localization.export_roi_means(stc, subject, subjects_dir, str(roi_path))
            log_func(f"ROI values exported to {roi_path}")
        except Exception as err:
            log_func(f"ROI export failed: {err}")

    step += 1

    update_progress(step, total, progress_cb)

    log_func(f"Results saved to {output_dir}")
    update_progress(total, total, progress_cb)


    return str(stc_path), brain


__all__ = [
    "run_source_localization",
    "average_stc_files",
    "average_stc_directory",
    "average_conditions_dir",
    "average_conditions_to_fsaverage",
    "morph_to_fsaverage",
]
<|MERGE_RESOLUTION|>--- conflicted
+++ resolved
@@ -168,15 +168,11 @@
         except ValueError:
             threshold = None
     if threshold is not None and threshold != 0.0:
-<<<<<<< HEAD
+
         logger.info("Using threshold %s", threshold)
     else:
         logger.info("No threshold will be applied")
-=======
-        log_func(f"Using threshold {threshold}")
-    else:
-        log_func("No threshold will be applied")
->>>>>>> 193e6639
+
     if time_window is None:
         start_ms = settings.get("loreta", "time_window_start_ms", "")
         end_ms = settings.get("loreta", "time_window_end_ms", "")
@@ -380,19 +376,14 @@
             thr_val = threshold * np.max(np.abs(stc.data))
         else:
             thr_val = threshold
-<<<<<<< HEAD
+
         logger.info(
             "Applying threshold %s (cutoff %.5f)", threshold, thr_val
         )
         stc = _threshold_stc(stc, threshold)
     else:
         logger.info("Skipping thresholding step")
-=======
-        log_func(f"Applying threshold {threshold} (cutoff {thr_val:.5f})")
-        stc = _threshold_stc(stc, threshold)
-    else:
-        log_func("Skipping thresholding step")
->>>>>>> 193e6639
+
     step += 1
 
     update_progress(step, total, progress_cb)
