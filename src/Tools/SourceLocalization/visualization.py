--- conflicted
+++ resolved
@@ -168,7 +168,7 @@
         if not Path(subjects_dir).exists():
             subjects_dir = str(fetch_fsaverage(verbose=False).parent)
 
-<<<<<<< HEAD
+
         if time_ms is None:
             try:
                 time_ms = float(settings.get('visualization', 'time_index_ms', '50'))
@@ -185,13 +185,7 @@
                 "Using time index %s of %s (time_ms=%s)", time_idx, stc.data.shape[1], time_ms
             )
 
-=======
-        time_idx = settings.get('visualization', 'time_index', fallback=0)
-        if debug:
-            logger.debug(
-                "Using time index %s of %s", time_idx, stc.data.shape[1]
-            )
->>>>>>> 60fa4286
+
         pl = view_source_estimate_pyvista(stc, subjects_dir, time_idx, cortex_alpha, cortex_alpha)
         pl.show(title=window_title or _derive_title(stc_path))
         return pl
