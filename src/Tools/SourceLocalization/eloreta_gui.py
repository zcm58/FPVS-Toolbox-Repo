--- conflicted
+++ resolved
@@ -90,7 +90,7 @@
         self.alpha_entry.bind("<FocusOut>", self._on_alpha_entry)
 
 
-<<<<<<< HEAD
+
         view_btn = ctk.CTkButton(
             frame,
             text="View 3D brain heatmap",
@@ -98,22 +98,7 @@
         )
         view_btn.grid(row=6, column=0, columnspan=3, pady=(0, PAD_Y))
 
-=======
-        ctk.CTkLabel(frame, text="Hemisphere:").grid(row=5, column=0, sticky="e", padx=PAD_X, pady=PAD_Y)
-        hemi_menu = ctk.CTkOptionMenu(
-            frame,
-            variable=self.hemi_var,
-            values=["both", "split", "lh", "rh"],
-        )
-        hemi_menu.grid(row=5, column=1, sticky="w", padx=PAD_X, pady=PAD_Y)
-
-        run_btn = ctk.CTkButton(frame, text="Run", command=self._run)
-        run_btn.grid(row=6, column=0, columnspan=3, pady=(PAD_Y * 2, PAD_Y))
-
-        view_btn = ctk.CTkButton(frame, text="View STC", command=self._view_stc)
-        view_btn.grid(row=7, column=0, columnspan=3, pady=(0, PAD_Y))
-
->>>>>>> aaa2f84b
+
         self.progress_bar = ctk.CTkProgressBar(frame, orientation="horizontal", variable=self.progress_var)
         self.progress_bar.grid(row=8, column=0, columnspan=3, sticky="ew", padx=PAD_X, pady=(0, PAD_Y))
         self.progress_bar.set(0)
@@ -150,13 +135,9 @@
                 path,
                 threshold=self.threshold_var.get(),
                 alpha=self.alpha_var.get(),
-<<<<<<< HEAD
+
                 window_title=title,
-=======
-
-                window_title=title,
-
->>>>>>> aaa2f84b
+
             )
 
         except Exception as err:
