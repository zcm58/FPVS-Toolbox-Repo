"""Simple GUI for running eLORETA/sLORETA localization."""

import os
import tkinter as tk
from tkinter import filedialog, messagebox
import threading
import time
from typing import Optional

import customtkinter as ctk

from config import PAD_X, PAD_Y, CORNER_RADIUS, init_fonts, FONT_MAIN
from . import eloreta_runner


class SourceLocalizationWindow(ctk.CTkToplevel):
    def __init__(self, master=None):
        super().__init__(master)
        self.transient(master)
        init_fonts()
        self.option_add("*Font", str(FONT_MAIN), 80)
        self.title("Source Localization")
        self.geometry("500x300")
        self.lift()
        self.attributes('-topmost', True)
        self.after(0, lambda: self.attributes('-topmost', False))
        self.focus_force()

        self.input_var = tk.StringVar(master=self)
        self.output_var = tk.StringVar(master=self)
        self.method_var = tk.StringVar(master=self, value="eLORETA")
        self.threshold_var = tk.DoubleVar(master=self, value=0.0)
        self.alpha_var = tk.DoubleVar(master=self, value=1.0)
<<<<<<< HEAD
        self.hemi_var = tk.StringVar(master=self, value="both")
=======
>>>>>>> 005fe18f

        self.brain = None

        self.progress_var = tk.DoubleVar(master=self, value=0.0)
        self.remaining_var = tk.StringVar(master=self, value="")
        self._start_time = None
        self.processing_thread = None

        self._build_ui()

    def _build_ui(self):
        frame = ctk.CTkFrame(self, corner_radius=CORNER_RADIUS)
        frame.pack(fill="both", expand=True, padx=PAD_X, pady=PAD_Y)
        frame.columnconfigure(1, weight=1)

        ctk.CTkLabel(frame, text="Input FIF file:").grid(row=0, column=0, sticky="e", padx=PAD_X, pady=PAD_Y)
        ctk.CTkEntry(frame, textvariable=self.input_var, width=300).grid(row=0, column=1, sticky="we", padx=PAD_X, pady=PAD_Y)
        ctk.CTkButton(frame, text="Browse", command=self._browse_file).grid(row=0, column=2, padx=PAD_X, pady=PAD_Y)

        ctk.CTkLabel(frame, text="Output folder:").grid(row=1, column=0, sticky="e", padx=PAD_X, pady=PAD_Y)
        ctk.CTkEntry(frame, textvariable=self.output_var, width=300).grid(row=1, column=1, sticky="we", padx=PAD_X, pady=PAD_Y)
        ctk.CTkButton(frame, text="Browse", command=self._browse_folder).grid(row=1, column=2, padx=PAD_X, pady=PAD_Y)

        ctk.CTkLabel(frame, text="Method:").grid(row=2, column=0, sticky="e", padx=PAD_X, pady=PAD_Y)
        method_menu = ctk.CTkOptionMenu(frame, variable=self.method_var, values=["eLORETA", "sLORETA"])
        method_menu.grid(row=2, column=1, sticky="w", padx=PAD_X, pady=PAD_Y)

        ctk.CTkLabel(frame, text="Threshold:").grid(row=3, column=0, sticky="e", padx=PAD_X, pady=PAD_Y)
        self.threshold_slider = ctk.CTkSlider(
            frame,
            from_=0.0,
            to=1.0,
            variable=self.threshold_var,
            command=self._on_threshold_slider,
        )
        self.threshold_slider.grid(row=3, column=1, sticky="we", padx=PAD_X, pady=PAD_Y)
        self.threshold_entry = ctk.CTkEntry(frame, textvariable=self.threshold_var, width=60)
        self.threshold_entry.grid(row=3, column=2, sticky="w", padx=PAD_X, pady=PAD_Y)
        self.threshold_entry.bind("<Return>", self._on_threshold_entry)
        self.threshold_entry.bind("<FocusOut>", self._on_threshold_entry)

        ctk.CTkLabel(frame, text="Transparency:").grid(row=4, column=0, sticky="e", padx=PAD_X, pady=PAD_Y)
        self.alpha_slider = ctk.CTkSlider(
            frame,
            from_=0.1,
            to=1.0,
            variable=self.alpha_var,
            command=self._on_alpha_slider,
        )
        self.alpha_slider.grid(row=4, column=1, sticky="we", padx=PAD_X, pady=PAD_Y)
        self.alpha_entry = ctk.CTkEntry(frame, textvariable=self.alpha_var, width=60)
        self.alpha_entry.grid(row=4, column=2, sticky="w", padx=PAD_X, pady=PAD_Y)
        self.alpha_entry.bind("<Return>", self._on_alpha_entry)
        self.alpha_entry.bind("<FocusOut>", self._on_alpha_entry)

<<<<<<< HEAD
        ctk.CTkLabel(frame, text="Hemisphere:").grid(row=5, column=0, sticky="e", padx=PAD_X, pady=PAD_Y)
        hemi_menu = ctk.CTkOptionMenu(
            frame,
            variable=self.hemi_var,
            values=["both", "split", "lh", "rh"],
        )
        hemi_menu.grid(row=5, column=1, sticky="w", padx=PAD_X, pady=PAD_Y)

        run_btn = ctk.CTkButton(frame, text="Run", command=self._run)
        run_btn.grid(row=6, column=0, columnspan=3, pady=(PAD_Y * 2, PAD_Y))

        view_btn = ctk.CTkButton(frame, text="View STC", command=self._view_stc)
        view_btn.grid(row=7, column=0, columnspan=3, pady=(0, PAD_Y))

        self.progress_bar = ctk.CTkProgressBar(frame, orientation="horizontal", variable=self.progress_var)
        self.progress_bar.grid(row=8, column=0, columnspan=3, sticky="ew", padx=PAD_X, pady=(0, PAD_Y))
        self.progress_bar.set(0)

        ctk.CTkLabel(frame, textvariable=self.remaining_var).grid(row=9, column=0, columnspan=3, sticky="w", padx=PAD_X, pady=(0, PAD_Y))
=======
        run_btn = ctk.CTkButton(frame, text="Run", command=self._run)
        run_btn.grid(row=5, column=0, columnspan=3, pady=(PAD_Y * 2, PAD_Y))

        view_btn = ctk.CTkButton(frame, text="View STC", command=self._view_stc)
        view_btn.grid(row=6, column=0, columnspan=3, pady=(0, PAD_Y))

        view_btn = ctk.CTkButton(frame, text="View STC", command=self._view_stc)
        view_btn.grid(row=5, column=0, columnspan=3, pady=(0, PAD_Y))

        self.progress_bar = ctk.CTkProgressBar(frame, orientation="horizontal", variable=self.progress_var)

        self.progress_bar.grid(row=7, column=0, columnspan=3, sticky="ew", padx=PAD_X, pady=(0, PAD_Y))
        self.progress_bar.set(0)

        ctk.CTkLabel(frame, textvariable=self.remaining_var).grid(row=8, column=0, columnspan=3, sticky="w", padx=PAD_X, pady=(0, PAD_Y))

>>>>>>> 005fe18f

    def _browse_file(self):
        path = filedialog.askopenfilename(title="Select FIF file", filetypes=[("FIF files", "*.fif")], parent=self)
        if path:
            self.input_var.set(path)

    def _browse_folder(self):
        folder = filedialog.askdirectory(title="Select Output Folder", parent=self)
        if folder:
            self.output_var.set(folder)

    def _view_stc(self):
        path = filedialog.askopenfilename(
            title="Select SourceEstimate file",
            filetypes=[("SourceEstimate", "*-lh.stc"), ("All files", "*")],
            parent=self,
        )
        if not path:
            return
        if path.endswith("-lh.stc") or path.endswith("-rh.stc"):
            path = path[:-7]
        try:
<<<<<<< HEAD
=======

>>>>>>> 005fe18f
            self.brain = eloreta_runner.view_source_estimate(
                path,
                threshold=self.threshold_var.get(),
                alpha=self.alpha_var.get(),
<<<<<<< HEAD
                hemi=self.hemi_var.get(),
            )
=======
            )

>>>>>>> 005fe18f
        except Exception as err:
            messagebox.showerror("Error", str(err))

    def _run(self):
        fif_path = self.input_var.get()
        out_dir = self.output_var.get()
        if not fif_path or not os.path.isfile(fif_path):
            messagebox.showerror("Error", "Valid FIF file required.")
            return
        if not out_dir:
            messagebox.showerror("Error", "Select an output folder.")
            return
        method = self.method_var.get()
        thr = self.threshold_var.get()
        self.progress_var.set(0)
        self.remaining_var.set("")
        self._start_time = time.time()
        self.processing_thread = threading.Thread(
            target=self._run_thread,
<<<<<<< HEAD
            args=(fif_path, out_dir, method, thr, self.alpha_var.get(), self.hemi_var.get()),
=======
            args=(fif_path, out_dir, method, thr, self.alpha_var.get()),
>>>>>>> 005fe18f
            daemon=True
        )
        self.processing_thread.start()
        self.after(100, self._update_time_remaining)

<<<<<<< HEAD
    def _run_thread(self, fif_path, out_dir, method, thr, alpha, hemi):
=======
    def _run_thread(self, fif_path, out_dir, method, thr, alpha):
>>>>>>> 005fe18f
        log_func = getattr(self.master, "log", print)
        try:
            _stc_path, self.brain = eloreta_runner.run_source_localization(
                fif_path,
                out_dir,
                method=method,
                threshold=thr,
                alpha=alpha,
<<<<<<< HEAD
                hemi=hemi,
=======
>>>>>>> 005fe18f
                log_func=log_func,
                progress_cb=lambda f: self.after(0, self._update_progress, f),
            )
            self.after(0, self._on_finish, None)
        except Exception as e:
            self.after(0, self._on_finish, e)

    def _update_progress(self, fraction: float) -> None:
        self.progress_var.set(fraction)

    def _on_finish(self, error: Optional[Exception]) -> None:
        self.processing_thread = None
        self._start_time = None
        self.remaining_var.set("")
        if error is None:
            messagebox.showinfo("Done", "Source localization finished.")
        else:
            messagebox.showerror("Error", str(error))

    def _update_time_remaining(self) -> None:
        if self._start_time is None:
            return
        elapsed = time.time() - self._start_time
        frac = self.progress_var.get()
        if frac > 0:
            remaining = elapsed * (1 - frac) / frac
            mins, secs = divmod(int(remaining), 60)
            self.remaining_var.set(f"Estimated time remaining: {mins:02d}:{secs:02d}")
        else:
            self.remaining_var.set("")
        if self.processing_thread and self.processing_thread.is_alive():
            self.after(1000, self._update_time_remaining)

    def _on_threshold_slider(self, value: float) -> None:
        """Update variable when slider moves."""
        try:
            self.threshold_var.set(round(float(value), 3))
        except tk.TclError:
            pass

    def _on_threshold_entry(self, _event=None) -> None:
        """Validate entry value and update slider."""
        try:
            value = float(self.threshold_var.get())
        except (ValueError, tk.TclError):
            return
        value = max(0.0, min(1.0, value))
        self.threshold_var.set(value)
        self.threshold_slider.set(value)

    def _on_alpha_slider(self, value: float) -> None:
        """Update alpha when slider moves."""
        try:
            self.alpha_var.set(round(float(value), 2))
        except tk.TclError:
            return
        if self.brain is not None:
            self.brain.set_alpha(self.alpha_var.get())

    def _on_alpha_entry(self, _event=None) -> None:
        """Validate entry value and update slider."""
        try:
            value = float(self.alpha_var.get())
        except (ValueError, tk.TclError):
            return
        value = max(0.1, min(1.0, value))
        self.alpha_var.set(value)
        self.alpha_slider.set(value)
        if self.brain is not None:
            self.brain.set_alpha(value)
<|MERGE_RESOLUTION|>--- conflicted
+++ resolved
@@ -31,10 +31,9 @@
         self.method_var = tk.StringVar(master=self, value="eLORETA")
         self.threshold_var = tk.DoubleVar(master=self, value=0.0)
         self.alpha_var = tk.DoubleVar(master=self, value=1.0)
-<<<<<<< HEAD
+
         self.hemi_var = tk.StringVar(master=self, value="both")
-=======
->>>>>>> 005fe18f
+
 
         self.brain = None
 
@@ -90,7 +89,7 @@
         self.alpha_entry.bind("<Return>", self._on_alpha_entry)
         self.alpha_entry.bind("<FocusOut>", self._on_alpha_entry)
 
-<<<<<<< HEAD
+
         ctk.CTkLabel(frame, text="Hemisphere:").grid(row=5, column=0, sticky="e", padx=PAD_X, pady=PAD_Y)
         hemi_menu = ctk.CTkOptionMenu(
             frame,
@@ -110,24 +109,7 @@
         self.progress_bar.set(0)
 
         ctk.CTkLabel(frame, textvariable=self.remaining_var).grid(row=9, column=0, columnspan=3, sticky="w", padx=PAD_X, pady=(0, PAD_Y))
-=======
-        run_btn = ctk.CTkButton(frame, text="Run", command=self._run)
-        run_btn.grid(row=5, column=0, columnspan=3, pady=(PAD_Y * 2, PAD_Y))
-
-        view_btn = ctk.CTkButton(frame, text="View STC", command=self._view_stc)
-        view_btn.grid(row=6, column=0, columnspan=3, pady=(0, PAD_Y))
-
-        view_btn = ctk.CTkButton(frame, text="View STC", command=self._view_stc)
-        view_btn.grid(row=5, column=0, columnspan=3, pady=(0, PAD_Y))
-
-        self.progress_bar = ctk.CTkProgressBar(frame, orientation="horizontal", variable=self.progress_var)
-
-        self.progress_bar.grid(row=7, column=0, columnspan=3, sticky="ew", padx=PAD_X, pady=(0, PAD_Y))
-        self.progress_bar.set(0)
-
-        ctk.CTkLabel(frame, textvariable=self.remaining_var).grid(row=8, column=0, columnspan=3, sticky="w", padx=PAD_X, pady=(0, PAD_Y))
-
->>>>>>> 005fe18f
+
 
     def _browse_file(self):
         path = filedialog.askopenfilename(title="Select FIF file", filetypes=[("FIF files", "*.fif")], parent=self)
@@ -150,21 +132,14 @@
         if path.endswith("-lh.stc") or path.endswith("-rh.stc"):
             path = path[:-7]
         try:
-<<<<<<< HEAD
-=======
-
->>>>>>> 005fe18f
+
             self.brain = eloreta_runner.view_source_estimate(
                 path,
                 threshold=self.threshold_var.get(),
                 alpha=self.alpha_var.get(),
-<<<<<<< HEAD
                 hemi=self.hemi_var.get(),
             )
-=======
-            )
-
->>>>>>> 005fe18f
+
         except Exception as err:
             messagebox.showerror("Error", str(err))
 
@@ -184,21 +159,17 @@
         self._start_time = time.time()
         self.processing_thread = threading.Thread(
             target=self._run_thread,
-<<<<<<< HEAD
+
             args=(fif_path, out_dir, method, thr, self.alpha_var.get(), self.hemi_var.get()),
-=======
-            args=(fif_path, out_dir, method, thr, self.alpha_var.get()),
->>>>>>> 005fe18f
+
             daemon=True
         )
         self.processing_thread.start()
         self.after(100, self._update_time_remaining)
 
-<<<<<<< HEAD
+
     def _run_thread(self, fif_path, out_dir, method, thr, alpha, hemi):
-=======
-    def _run_thread(self, fif_path, out_dir, method, thr, alpha):
->>>>>>> 005fe18f
+
         log_func = getattr(self.master, "log", print)
         try:
             _stc_path, self.brain = eloreta_runner.run_source_localization(
@@ -207,10 +178,9 @@
                 method=method,
                 threshold=thr,
                 alpha=alpha,
-<<<<<<< HEAD
+
                 hemi=hemi,
-=======
->>>>>>> 005fe18f
+
                 log_func=log_func,
                 progress_cb=lambda f: self.after(0, self._update_progress, f),
             )
