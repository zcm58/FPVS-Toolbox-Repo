"""Simple GUI for running eLORETA/sLORETA localization."""

import os
import tkinter as tk
from tkinter import filedialog, messagebox
import threading

import customtkinter as ctk

from config import PAD_X, PAD_Y, CORNER_RADIUS, init_fonts, FONT_MAIN
from . import eloreta_runner


class SourceLocalizationWindow(ctk.CTkToplevel):
    def __init__(self, master=None):
        super().__init__(master)
        self.transient(master)
        init_fonts()
        self.option_add("*Font", str(FONT_MAIN), 80)
        self.title("Source Localization")
        self.geometry("500x300")
        self.lift()
        self.attributes('-topmost', True)
        self.after(0, lambda: self.attributes('-topmost', False))
        self.focus_force()

        self.input_var = tk.StringVar(master=self)
        self.output_var = tk.StringVar(master=self)
        self.method_var = tk.StringVar(master=self, value="eLORETA")
        self.threshold_var = tk.DoubleVar(master=self, value=0.0)

        self._build_ui()

    def _build_ui(self):
        frame = ctk.CTkFrame(self, corner_radius=CORNER_RADIUS)
        frame.pack(fill="both", expand=True, padx=PAD_X, pady=PAD_Y)
        frame.columnconfigure(1, weight=1)

        ctk.CTkLabel(frame, text="Input FIF file:").grid(row=0, column=0, sticky="e", padx=PAD_X, pady=PAD_Y)
        ctk.CTkEntry(frame, textvariable=self.input_var, width=300).grid(row=0, column=1, sticky="we", padx=PAD_X, pady=PAD_Y)
        ctk.CTkButton(frame, text="Browse", command=self._browse_file).grid(row=0, column=2, padx=PAD_X, pady=PAD_Y)

        ctk.CTkLabel(frame, text="Output folder:").grid(row=1, column=0, sticky="e", padx=PAD_X, pady=PAD_Y)
        ctk.CTkEntry(frame, textvariable=self.output_var, width=300).grid(row=1, column=1, sticky="we", padx=PAD_X, pady=PAD_Y)
        ctk.CTkButton(frame, text="Browse", command=self._browse_folder).grid(row=1, column=2, padx=PAD_X, pady=PAD_Y)

        ctk.CTkLabel(frame, text="Method:").grid(row=2, column=0, sticky="e", padx=PAD_X, pady=PAD_Y)
        method_menu = ctk.CTkOptionMenu(frame, variable=self.method_var, values=["eLORETA", "sLORETA"])
        method_menu.grid(row=2, column=1, sticky="w", padx=PAD_X, pady=PAD_Y)

        ctk.CTkLabel(frame, text="Threshold:").grid(row=3, column=0, sticky="e", padx=PAD_X, pady=PAD_Y)
        ctk.CTkSlider(frame, from_=0.0, to=1.0, variable=self.threshold_var).grid(row=3, column=1, sticky="we", padx=PAD_X, pady=PAD_Y)

        run_btn = ctk.CTkButton(frame, text="Run", command=self._run)
        run_btn.grid(row=4, column=0, columnspan=3, pady=(PAD_Y * 2, PAD_Y))

    def _browse_file(self):
        path = filedialog.askopenfilename(title="Select FIF file", filetypes=[("FIF files", "*.fif")], parent=self)
        if path:
            self.input_var.set(path)

    def _browse_folder(self):
        folder = filedialog.askdirectory(title="Select Output Folder", parent=self)
        if folder:
            self.output_var.set(folder)

    def _run(self):
        fif_path = self.input_var.get()
        out_dir = self.output_var.get()
        if not fif_path or not os.path.isfile(fif_path):
            messagebox.showerror("Error", "Valid FIF file required.")
            return
        if not out_dir:
            messagebox.showerror("Error", "Select an output folder.")
            return
        method = self.method_var.get()
        thr = self.threshold_var.get()
        threading.Thread(
            target=self._run_thread,
            args=(fif_path, out_dir, method, thr),
            daemon=True
        ).start()

    def _run_thread(self, fif_path, out_dir, method, thr):
        log_func = getattr(self.master, "log", print)
        try:
            eloreta_runner.run_source_localization(
                fif_path,
                out_dir,
                method=method,
                threshold=thr,
                log_func=log_func,
            )
            self.after(0, lambda: messagebox.showinfo("Done", "Source localization finished."))
        except Exception as e:
<<<<<<< HEAD
            self.after(0, lambda: messagebox.showerror("Error", str(e)))
=======
            err_msg = str(e)

            def _show_error(msg=err_msg, widget=self):
                if widget.winfo_exists():
                    messagebox.showerror("Error", msg, parent=widget)

            self.after(0, _show_error)
>>>>>>> f976e40c
<|MERGE_RESOLUTION|>--- conflicted
+++ resolved
@@ -93,14 +93,5 @@
             )
             self.after(0, lambda: messagebox.showinfo("Done", "Source localization finished."))
         except Exception as e:
-<<<<<<< HEAD
+
             self.after(0, lambda: messagebox.showerror("Error", str(e)))
-=======
-            err_msg = str(e)
-
-            def _show_error(msg=err_msg, widget=self):
-                if widget.winfo_exists():
-                    messagebox.showerror("Error", msg, parent=widget)
-
-            self.after(0, _show_error)
->>>>>>> f976e40c
