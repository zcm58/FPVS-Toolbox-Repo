"""Simple GUI for running eLORETA/sLORETA localization."""

import os
import tkinter as tk
from tkinter import filedialog, messagebox
import threading
import time
from typing import Optional

import customtkinter as ctk

from config import PAD_X, PAD_Y, CORNER_RADIUS, init_fonts, FONT_MAIN
from . import eloreta_runner


class SourceLocalizationWindow(ctk.CTkToplevel):
    def __init__(self, master=None):
        super().__init__(master)
        self.transient(master)
        init_fonts()
        self.option_add("*Font", str(FONT_MAIN), 80)
        self.title("Source Localization")
        self.geometry("500x300")
        self.lift()
        self.attributes('-topmost', True)
        self.after(0, lambda: self.attributes('-topmost', False))
        self.focus_force()

        self.input_var = tk.StringVar(master=self)
        self.output_var = tk.StringVar(master=self)
        self.method_var = tk.StringVar(master=self, value="eLORETA")
        self.threshold_var = tk.DoubleVar(master=self, value=0.0)
        self.alpha_var = tk.DoubleVar(master=self, value=1.0)

        self.brain = None

        self.progress_var = tk.DoubleVar(master=self, value=0.0)
        self.remaining_var = tk.StringVar(master=self, value="")
        self._start_time = None
        self.processing_thread = None

        self._build_ui()

    def _build_ui(self):
        frame = ctk.CTkFrame(self, corner_radius=CORNER_RADIUS)
        frame.pack(fill="both", expand=True, padx=PAD_X, pady=PAD_Y)
        frame.columnconfigure(1, weight=1)

        ctk.CTkLabel(frame, text="Input FIF file:").grid(row=0, column=0, sticky="e", padx=PAD_X, pady=PAD_Y)
        ctk.CTkEntry(frame, textvariable=self.input_var, width=300).grid(row=0, column=1, sticky="we", padx=PAD_X, pady=PAD_Y)
        ctk.CTkButton(frame, text="Browse", command=self._browse_file).grid(row=0, column=2, padx=PAD_X, pady=PAD_Y)

        ctk.CTkLabel(frame, text="Output folder:").grid(row=1, column=0, sticky="e", padx=PAD_X, pady=PAD_Y)
        ctk.CTkEntry(frame, textvariable=self.output_var, width=300).grid(row=1, column=1, sticky="we", padx=PAD_X, pady=PAD_Y)
        ctk.CTkButton(frame, text="Browse", command=self._browse_folder).grid(row=1, column=2, padx=PAD_X, pady=PAD_Y)

        ctk.CTkLabel(frame, text="Method:").grid(row=2, column=0, sticky="e", padx=PAD_X, pady=PAD_Y)
        method_menu = ctk.CTkOptionMenu(frame, variable=self.method_var, values=["eLORETA", "sLORETA"])
        method_menu.grid(row=2, column=1, sticky="w", padx=PAD_X, pady=PAD_Y)

        ctk.CTkLabel(frame, text="Threshold:").grid(row=3, column=0, sticky="e", padx=PAD_X, pady=PAD_Y)
        self.threshold_slider = ctk.CTkSlider(
            frame,
            from_=0.0,
            to=1.0,
            variable=self.threshold_var,
            command=self._on_threshold_slider,
        )
        self.threshold_slider.grid(row=3, column=1, sticky="we", padx=PAD_X, pady=PAD_Y)
        self.threshold_entry = ctk.CTkEntry(frame, textvariable=self.threshold_var, width=60)
        self.threshold_entry.grid(row=3, column=2, sticky="w", padx=PAD_X, pady=PAD_Y)
        self.threshold_entry.bind("<Return>", self._on_threshold_entry)
        self.threshold_entry.bind("<FocusOut>", self._on_threshold_entry)

        ctk.CTkLabel(frame, text="Transparency:").grid(row=4, column=0, sticky="e", padx=PAD_X, pady=PAD_Y)
        self.alpha_slider = ctk.CTkSlider(
            frame,
            from_=0.1,
            to=1.0,
            variable=self.alpha_var,
            command=self._on_alpha_slider,
        )
        self.alpha_slider.grid(row=4, column=1, sticky="we", padx=PAD_X, pady=PAD_Y)
        self.alpha_entry = ctk.CTkEntry(frame, textvariable=self.alpha_var, width=60)
        self.alpha_entry.grid(row=4, column=2, sticky="w", padx=PAD_X, pady=PAD_Y)
        self.alpha_entry.bind("<Return>", self._on_alpha_entry)
        self.alpha_entry.bind("<FocusOut>", self._on_alpha_entry)

        run_btn = ctk.CTkButton(frame, text="Run", command=self._run)
        run_btn.grid(row=5, column=0, columnspan=3, pady=(PAD_Y * 2, PAD_Y))

        view_btn = ctk.CTkButton(frame, text="View STC", command=self._view_stc)
        view_btn.grid(row=6, column=0, columnspan=3, pady=(0, PAD_Y))

        view_btn = ctk.CTkButton(frame, text="View STC", command=self._view_stc)
        view_btn.grid(row=5, column=0, columnspan=3, pady=(0, PAD_Y))

        self.progress_bar = ctk.CTkProgressBar(frame, orientation="horizontal", variable=self.progress_var)
<<<<<<< HEAD
        self.progress_bar.grid(row=7, column=0, columnspan=3, sticky="ew", padx=PAD_X, pady=(0, PAD_Y))
        self.progress_bar.set(0)

        ctk.CTkLabel(frame, textvariable=self.remaining_var).grid(row=8, column=0, columnspan=3, sticky="w", padx=PAD_X, pady=(0, PAD_Y))
=======
        self.progress_bar.grid(row=6, column=0, columnspan=3, sticky="ew", padx=PAD_X, pady=(0, PAD_Y))
        self.progress_bar.set(0)

        ctk.CTkLabel(frame, textvariable=self.remaining_var).grid(row=7, column=0, columnspan=3, sticky="w", padx=PAD_X, pady=(0, PAD_Y))
>>>>>>> cbf3adfd

    def _browse_file(self):
        path = filedialog.askopenfilename(title="Select FIF file", filetypes=[("FIF files", "*.fif")], parent=self)
        if path:
            self.input_var.set(path)

    def _browse_folder(self):
        folder = filedialog.askdirectory(title="Select Output Folder", parent=self)
        if folder:
            self.output_var.set(folder)

    def _view_stc(self):
        path = filedialog.askopenfilename(
            title="Select SourceEstimate file",
            filetypes=[("SourceEstimate", "*-lh.stc"), ("All files", "*")],
            parent=self,
        )
        if not path:
            return
        if path.endswith("-lh.stc") or path.endswith("-rh.stc"):
            path = path[:-7]
        try:
<<<<<<< HEAD
            self.brain = eloreta_runner.view_source_estimate(
                path,
                threshold=self.threshold_var.get(),
                alpha=self.alpha_var.get(),
            )
=======
            eloreta_runner.view_source_estimate(path, threshold=self.threshold_var.get())
>>>>>>> cbf3adfd
        except Exception as err:
            messagebox.showerror("Error", str(err))

    def _run(self):
        fif_path = self.input_var.get()
        out_dir = self.output_var.get()
        if not fif_path or not os.path.isfile(fif_path):
            messagebox.showerror("Error", "Valid FIF file required.")
            return
        if not out_dir:
            messagebox.showerror("Error", "Select an output folder.")
            return
        method = self.method_var.get()
        thr = self.threshold_var.get()
        self.progress_var.set(0)
        self.remaining_var.set("")
        self._start_time = time.time()
        self.processing_thread = threading.Thread(
            target=self._run_thread,
            args=(fif_path, out_dir, method, thr, self.alpha_var.get()),
            daemon=True
        )
        self.processing_thread.start()
        self.after(100, self._update_time_remaining)

    def _run_thread(self, fif_path, out_dir, method, thr, alpha):
        log_func = getattr(self.master, "log", print)
        try:
            _stc_path, self.brain = eloreta_runner.run_source_localization(
                fif_path,
                out_dir,
                method=method,
                threshold=thr,
                alpha=alpha,
                log_func=log_func,
                progress_cb=lambda f: self.after(0, self._update_progress, f),
            )
            self.after(0, self._on_finish, None)
        except Exception as e:
            self.after(0, self._on_finish, e)

    def _update_progress(self, fraction: float) -> None:
        self.progress_var.set(fraction)

    def _on_finish(self, error: Optional[Exception]) -> None:
        self.processing_thread = None
        self._start_time = None
        self.remaining_var.set("")
        if error is None:
            messagebox.showinfo("Done", "Source localization finished.")
        else:
            messagebox.showerror("Error", str(error))

    def _update_time_remaining(self) -> None:
        if self._start_time is None:
            return
        elapsed = time.time() - self._start_time
        frac = self.progress_var.get()
        if frac > 0:
            remaining = elapsed * (1 - frac) / frac
            mins, secs = divmod(int(remaining), 60)
            self.remaining_var.set(f"Estimated time remaining: {mins:02d}:{secs:02d}")
        else:
            self.remaining_var.set("")
        if self.processing_thread and self.processing_thread.is_alive():
            self.after(1000, self._update_time_remaining)

    def _on_threshold_slider(self, value: float) -> None:
        """Update variable when slider moves."""
        try:
            self.threshold_var.set(round(float(value), 3))
        except tk.TclError:
            pass

    def _on_threshold_entry(self, _event=None) -> None:
        """Validate entry value and update slider."""
        try:
            value = float(self.threshold_var.get())
        except (ValueError, tk.TclError):
            return
        value = max(0.0, min(1.0, value))
        self.threshold_var.set(value)
        self.threshold_slider.set(value)

    def _on_alpha_slider(self, value: float) -> None:
        """Update alpha when slider moves."""
        try:
            self.alpha_var.set(round(float(value), 2))
        except tk.TclError:
            return
        if self.brain is not None:
            self.brain.set_alpha(self.alpha_var.get())

    def _on_alpha_entry(self, _event=None) -> None:
        """Validate entry value and update slider."""
        try:
            value = float(self.alpha_var.get())
        except (ValueError, tk.TclError):
            return
        value = max(0.1, min(1.0, value))
        self.alpha_var.set(value)
        self.alpha_slider.set(value)
        if self.brain is not None:
            self.brain.set_alpha(value)
<|MERGE_RESOLUTION|>--- conflicted
+++ resolved
@@ -96,17 +96,12 @@
         view_btn.grid(row=5, column=0, columnspan=3, pady=(0, PAD_Y))
 
         self.progress_bar = ctk.CTkProgressBar(frame, orientation="horizontal", variable=self.progress_var)
-<<<<<<< HEAD
+
         self.progress_bar.grid(row=7, column=0, columnspan=3, sticky="ew", padx=PAD_X, pady=(0, PAD_Y))
         self.progress_bar.set(0)
 
         ctk.CTkLabel(frame, textvariable=self.remaining_var).grid(row=8, column=0, columnspan=3, sticky="w", padx=PAD_X, pady=(0, PAD_Y))
-=======
-        self.progress_bar.grid(row=6, column=0, columnspan=3, sticky="ew", padx=PAD_X, pady=(0, PAD_Y))
-        self.progress_bar.set(0)
-
-        ctk.CTkLabel(frame, textvariable=self.remaining_var).grid(row=7, column=0, columnspan=3, sticky="w", padx=PAD_X, pady=(0, PAD_Y))
->>>>>>> cbf3adfd
+
 
     def _browse_file(self):
         path = filedialog.askopenfilename(title="Select FIF file", filetypes=[("FIF files", "*.fif")], parent=self)
@@ -129,15 +124,13 @@
         if path.endswith("-lh.stc") or path.endswith("-rh.stc"):
             path = path[:-7]
         try:
-<<<<<<< HEAD
+
             self.brain = eloreta_runner.view_source_estimate(
                 path,
                 threshold=self.threshold_var.get(),
                 alpha=self.alpha_var.get(),
             )
-=======
-            eloreta_runner.view_source_estimate(path, threshold=self.threshold_var.get())
->>>>>>> cbf3adfd
+
         except Exception as err:
             messagebox.showerror("Error", str(err))
 
