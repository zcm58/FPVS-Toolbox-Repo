--- conflicted
+++ resolved
@@ -124,23 +124,20 @@
         ctk.CTkEntry(frame, textvariable=self.snr_var, width=60).grid(row=8, column=1, sticky="w", padx=PAD_X, pady=PAD_Y)
 
         ctk.CTkCheckBox(frame, text="Oddball localization", variable=self.oddball_var).grid(row=9, column=0, columnspan=3, sticky="w", padx=PAD_X, pady=PAD_Y)
-<<<<<<< HEAD
+
 
         run_btn = ctk.CTkButton(frame, text="Run LORETA", command=self._run)
         run_btn.grid(row=10, column=0, columnspan=3, pady=(PAD_Y * 2, PAD_Y))
-=======
->>>>>>> 44bf5494
+
 
         view_btn = ctk.CTkButton(
             frame,
             text="View 3D brain heatmap",
             command=self._view_stc,
         )
-<<<<<<< HEAD
+
         view_btn.grid(row=11, column=0, columnspan=3, pady=(0, PAD_Y))
-=======
-        view_btn.grid(row=10, column=0, columnspan=3, pady=(0, PAD_Y))
->>>>>>> 44bf5494
+
 
         self.progress_bar = ctk.CTkProgressBar(frame, orientation="horizontal", variable=self.progress_var)
         self.progress_bar.grid(row=12, column=0, columnspan=3, sticky="ew", padx=PAD_X, pady=(0, PAD_Y))
