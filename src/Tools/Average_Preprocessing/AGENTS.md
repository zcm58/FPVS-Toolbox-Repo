This directory contains code for a separate window so that the 
user can average the epochs together of multiple files AFTER pre-processing 
the files but BEFORE any post processing is applied. You are allowed to make 
GUI edits and minor bug fixes to this directory.

Tooltips should be added (if not already present) to inform the user what 
"Pooled Average" and "Average of Averages" means in the context. 

The Pooled average button means that all epochs from both datafiles will be added
to the pool and averaged simultaneously. This gives equal weight to all of the
epochs and is considered the preferred method. 

The Average of Averages method would first calculate the average of all the 
epochs in file 1, then file 2, then average file 1 and 2 together. This gives
equal weight to both files, but not all epochs. 

<<<<<<< HEAD
If the user uses this option, the tool should respect whether the "Run LORETA during processing?" option is selected
in the main app. If it is selected, the LORETA processing should be applied to the new averaged file AFTER the averaging
has taken place. 
=======
As with the rest of this directory, the GUI code should be kept separate from the functionality of the app. Keep 
each .py file under 500 lines if possible, and separate functions into their own files that make sense for a human
user. If any files are over roughly 500 lines, please suggest ways to break them up into smaller files. 
>>>>>>> 0ae03fdc
<|MERGE_RESOLUTION|>--- conflicted
+++ resolved
@@ -14,12 +14,6 @@
 epochs in file 1, then file 2, then average file 1 and 2 together. This gives
 equal weight to both files, but not all epochs. 
 
-<<<<<<< HEAD
-If the user uses this option, the tool should respect whether the "Run LORETA during processing?" option is selected
-in the main app. If it is selected, the LORETA processing should be applied to the new averaged file AFTER the averaging
-has taken place. 
-=======
 As with the rest of this directory, the GUI code should be kept separate from the functionality of the app. Keep 
 each .py file under 500 lines if possible, and separate functions into their own files that make sense for a human
-user. If any files are over roughly 500 lines, please suggest ways to break them up into smaller files. 
->>>>>>> 0ae03fdc
+user. If any files are over roughly 500 lines, please suggest ways to break them up into smaller files. 