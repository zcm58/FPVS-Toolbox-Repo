--- conflicted
+++ resolved
@@ -572,7 +572,7 @@
             otherwise ``None``.
         """
 
-<<<<<<< HEAD
+
         # 0) If the main app hasn't yet validated its entries, do so now.
         self.log(
             f"[PARAM_CHECK] Initial check: self.master_app has 'validated_params' attribute: {hasattr(self.master_app, 'validated_params')}" )
@@ -636,27 +636,7 @@
                     parent=self
                 )
                 return None
-=======
-        # 0) Validate and fetch main app parameters
-        main_app_params = None
-        if hasattr(self.master_app, "get_fpvs_params"):
-            self.log("[PARAM_CHECK] Attempting to fetch parameters from main app via get_fpvs_params().")
-            try:
-                main_app_params = self.master_app.get_fpvs_params()
-            except Exception as e:
-                self.log(f"[PARAM_CHECK] Error calling get_fpvs_params(): {traceback.format_exc()}")
-        else:
-            self.log("[PARAM_CHECK] master_app does not implement get_fpvs_params().")
-
-        if not main_app_params:
-            CTkMessagebox.CTkMessagebox(
-                title="Error",
-                message="Main application parameters could not be validated or are missing. Please check the main app settings.",
-                icon="cancel",
-                parent=self
-            )
-            return
->>>>>>> 4746f382
+
 
         if not self.defined_groups:
             CTkMessagebox.CTkMessagebox(title="Error", message="No averaging groups defined.", icon="cancel", parent=self)
@@ -684,11 +664,9 @@
                 self.on_group_select(None)
                 return None
 
-<<<<<<< HEAD
+
         main_app_params = getattr(self.master_app, 'validated_params', None)
-=======
-        # 2) main_app_params now holds the validated parameters from the main app
->>>>>>> 4746f382
+
         self.log(f"[PARAM_CHECK] Final fetched main_app_params to be used for processing: {main_app_params}")
 
         if main_app_params is None or not main_app_params:
