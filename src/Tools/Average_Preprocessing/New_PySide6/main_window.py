from PySide6.QtWidgets import (
    QMainWindow,
    QWidget,
    QGroupBox,
    QListWidget,
    QPushButton,
    QHBoxLayout,
    QVBoxLayout,
    QPlainTextEdit,
    QSizePolicy,
)
from PySide6.QtGui import QAction  # noqa: F401
import os  # noqa: F401

<<<<<<< HEAD
=======
# Import legacy mixins but do NOT alter those files:
from Tools.Average_Preprocessing.Legacy.advanced_analysis_file_ops import (
    AdvancedAnalysisFileOpsMixin,
)
from Tools.Average_Preprocessing.Legacy.advanced_analysis_group_ops import (
    AdvancedAnalysisGroupOpsMixin,
)
from Tools.Average_Preprocessing.Legacy.advanced_analysis_processing import (
    AdvancedAnalysisProcessingMixin,
)
from Tools.Average_Preprocessing.Legacy.advanced_analysis_post import (
    AdvancedAnalysisPostMixin,
)

>>>>>>> a23f6ac7

class AdvancedAveragingWindow(
    QMainWindow,
    AdvancedAnalysisFileOpsMixin,
    AdvancedAnalysisGroupOpsMixin,
    AdvancedAnalysisProcessingMixin,
    AdvancedAnalysisPostMixin,
):
    def __init__(self):
        super().__init__()
        self.setWindowTitle("Advanced Averaging Analysis")
        # Attributes expected by legacy routines
        self.source_eeg_files: list[str] = []
        self.defined_groups: list[dict] = []
        self._build_ui()

    def _build_ui(self):
        central = QWidget()
        main_h = QHBoxLayout(central)

        # — Left Panel —
        left_v = QVBoxLayout()
        # Source EEG Files group
        src_gb = QGroupBox("Source EEG Files")
        src_l = QVBoxLayout(src_gb)
        self.src_list = QListWidget()
        btn_h1 = QHBoxLayout()
        self.btn_add = QPushButton("Add Files…")
        self.btn_remove = QPushButton("Remove Selected")
        btn_h1.addWidget(self.btn_add)
        btn_h1.addWidget(self.btn_remove)
        src_l.addWidget(self.src_list)
        src_l.addLayout(btn_h1)
        # Defined Averaging Groups group
        grp_gb = QGroupBox("Defined Averaging Groups")
        grp_l = QVBoxLayout(grp_gb)
        self.grp_list = QListWidget()
        btn_h2 = QHBoxLayout()
        self.btn_new = QPushButton("Create New Group")
        self.btn_rename = QPushButton("Rename Group")
        self.btn_del = QPushButton("Delete Group")
        btn_h2.addWidget(self.btn_new)
        btn_h2.addWidget(self.btn_rename)
        btn_h2.addWidget(self.btn_del)
        grp_l.addWidget(self.grp_list)
        grp_l.addLayout(btn_h2)

        left_v.addWidget(src_gb)
        left_v.addWidget(grp_gb)

        # — Right Panel —
        right_v = QVBoxLayout()
        cfg_gb = QGroupBox("Group Configuration")
        map_gb = QGroupBox("Condition Mapping for Selected Group")
        cfg_gb.setSizePolicy(QSizePolicy.Expanding, QSizePolicy.Expanding)
        map_gb.setSizePolicy(QSizePolicy.Expanding, QSizePolicy.Expanding)
        right_v.addWidget(cfg_gb)
        right_v.addWidget(map_gb)

        main_h.addLayout(left_v)
        main_h.addLayout(right_v)

        # — Bottom Log & Buttons —
        self.log_edit = QPlainTextEdit()
        self.log_edit.setReadOnly(True)
        btn_h3 = QHBoxLayout()
        self.btn_start = QPushButton("Start Advanced Processing")
        self.btn_stop = QPushButton("Stop")
        self.btn_clear = QPushButton("Clear Log")
        self.btn_close = QPushButton("Close")
        btn_h3.addWidget(self.btn_start)
        btn_h3.addWidget(self.btn_stop)
        btn_h3.addStretch(1)
        btn_h3.addWidget(self.btn_clear)
        btn_h3.addWidget(self.btn_close)

        # assemble everything
        master_v = QVBoxLayout()
        master_v.addLayout(main_h)
        master_v.addWidget(self.log_edit)
        master_v.addLayout(btn_h3)

        central.setLayout(master_v)
        self.setCentralWidget(central)

        # Connect button signals to handlers
        self.btn_add.clicked.connect(self.add_source_files)
        self.btn_remove.clicked.connect(self.remove_source_files)
        self.btn_new.clicked.connect(self.create_new_group)
        self.btn_rename.clicked.connect(self.rename_selected_group)
        self.btn_del.clicked.connect(self.delete_selected_group)
        self.btn_start.clicked.connect(self.start_advanced_processing)
        self.btn_stop.clicked.connect(self.stop_processing)
        self.btn_clear.clicked.connect(self.clear_log)

    # ---- Button handlers -------------------------------------------------
    def log(self, message: str) -> None:
        """Append a message to the log widget."""
        self.log_edit.appendPlainText(message)
        self.log_edit.verticalScrollBar().setValue(
            self.log_edit.verticalScrollBar().maximum()
        )

    def add_source_files(self) -> None:  # pragma: no cover - placeholder
        self.log("add_source_files not yet implemented.")

    def remove_source_files(self) -> None:  # pragma: no cover - placeholder
        self.log("remove_source_files not yet implemented.")

    def create_new_group(self) -> None:  # pragma: no cover - placeholder
        self.log("create_new_group not yet implemented.")

    def rename_selected_group(self) -> None:  # pragma: no cover - placeholder
        self.log("rename_selected_group not yet implemented.")

    def delete_selected_group(self) -> None:  # pragma: no cover - placeholder
        self.log("delete_selected_group not yet implemented.")

    def start_advanced_processing(self) -> None:  # pragma: no cover - placeholder
        self.log("start_advanced_processing not yet implemented.")

    def stop_processing(self) -> None:  # pragma: no cover - placeholder
        self.log("stop_processing not yet implemented.")

    def clear_log(self) -> None:  # pragma: no cover - placeholder
        """Clear all text from the log widget."""
        self.log_edit.clear()<|MERGE_RESOLUTION|>--- conflicted
+++ resolved
@@ -12,23 +12,6 @@
 from PySide6.QtGui import QAction  # noqa: F401
 import os  # noqa: F401
 
-<<<<<<< HEAD
-=======
-# Import legacy mixins but do NOT alter those files:
-from Tools.Average_Preprocessing.Legacy.advanced_analysis_file_ops import (
-    AdvancedAnalysisFileOpsMixin,
-)
-from Tools.Average_Preprocessing.Legacy.advanced_analysis_group_ops import (
-    AdvancedAnalysisGroupOpsMixin,
-)
-from Tools.Average_Preprocessing.Legacy.advanced_analysis_processing import (
-    AdvancedAnalysisProcessingMixin,
-)
-from Tools.Average_Preprocessing.Legacy.advanced_analysis_post import (
-    AdvancedAnalysisPostMixin,
-)
-
->>>>>>> a23f6ac7
 
 class AdvancedAveragingWindow(
     QMainWindow,
