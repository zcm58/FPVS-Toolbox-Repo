--- conflicted
+++ resolved
@@ -54,16 +54,12 @@
 
         self._build_ui()
 
-<<<<<<< HEAD
+
         # Increase window height for extra spacing
         w = self.size().width()
         h = self.size().height()
-        self.resize(w, h + 100)
-=======
-        # Slightly widen the window for extra spacing
-        w, h = self.size().width(), self.size().height()
-        self.resize(w + 50, h)
->>>>>>> 85a9cafd
+        self.resize(w + 50, h + 100)
+
 
         # Button object names and shared style tweaks
         self.btn_start.setObjectName("btnStart")
