"""PySide6 GUI for generating SNR/BCA line plots from Excel files."""
from __future__ import annotations
# Allow running this module directly by ensuring the package root is on sys.path
if __package__ is None:  # pragma: no cover - executed when run as script
    import sys
    from pathlib import Path
    sys.path.append(str(Path(__file__).resolve().parents[2]))
import os
import subprocess
import sys
from pathlib import Path
from typing import Dict, List, Iterable
import pandas as pd
import matplotlib
matplotlib.use("Agg")  # Ensure no GUI backend required
import matplotlib.pyplot as plt
from PySide6.QtCore import QObject, QThread, Signal, QPropertyAnimation
from PySide6.QtWidgets import (
    QApplication,
    QFileDialog,
    QGridLayout,
    QLabel,
    QLineEdit,
    QMessageBox,
    QPushButton,
    QComboBox,
    QPlainTextEdit,
    QProgressBar,
    QWidget,
    QMenuBar,
    QMenu,
<<<<<<< HEAD
=======
    QAction,
>>>>>>> 4a54bcbe
    QDialog,
    QVBoxLayout,
    QHBoxLayout,
)
from PySide6.QtGui import QAction
from Tools.Stats.stats_helpers import load_rois_from_settings
from Tools.Stats.stats_analysis import ALL_ROIS_OPTION
from Main_App.settings_manager import SettingsManager
from Tools.Plot_Generator.plot_settings import PlotSettingsManager
from Tools.Plot_Generator.snr_utils import calc_snr_matlab
import math

class _Worker(QObject):
    """Worker to process Excel files and generate plots."""

    progress = Signal(str, int, int)
    finished = Signal()

    def __init__(
        self,
        folder: str,
        condition: str,
        metric: str,
        roi_map: Dict[str, List[str]],
        selected_roi: str,
        title: str,
        xlabel: str,
        ylabel: str,
        x_min: float,
        x_max: float,
        y_min: float,
        y_max: float,
        out_dir: str,
        stem_color: str = "red",

    ) -> None:
        super().__init__()
        self.folder = folder
        self.condition = condition
        self.metric = metric
        self.roi_map = roi_map
        self.selected_roi = selected_roi
        self.title = title
        self.xlabel = xlabel
        self.ylabel = ylabel
        self.x_min = x_min
        self.x_max = x_max
        self.y_min = y_min
        self.y_max = y_max

        self.out_dir = Path(out_dir)
        self.stem_color = stem_color.lower()


    def run(self) -> None:
        try:
            self._run()
        finally:
            self.finished.emit()

    def _emit(self, msg: str, processed: int = 0, total: int = 0) -> None:
        self.progress.emit(msg, processed, total)

    def _run(self) -> None:
        cond_folder = Path(self.folder) / self.condition
        if not cond_folder.is_dir():
            self._emit(f"Condition folder not found: {cond_folder}")
            return

        self.out_dir.mkdir(parents=True, exist_ok=True)

        excel_files = [
            Path(root) / f
            for root, _, files in os.walk(cond_folder)
            for f in files
            if f.lower().endswith(".xlsx")
        ]
        if not excel_files:
            self._emit("No Excel files found for condition.")
            return

        total_files = len(excel_files)
        processed_files = 0
        self._emit(
            f"Found {total_files} Excel files in {cond_folder}", processed_files, total_files
        )

        roi_names = (
            list(self.roi_map.keys())
            if self.selected_roi == ALL_ROIS_OPTION
            else [self.selected_roi]
        )


        roi_data: Dict[str, List[List[float]]] = {rn: [] for rn in roi_names}
        freqs: Iterable[float] | None = None

        for excel_path in excel_files:
            self._emit(f"Reading {excel_path.name}", processed_files, total_files)
            try:
                if self.metric == "SNR":
                    xls = pd.ExcelFile(excel_path)
                    if "FullSNR" in xls.sheet_names:
                        df = pd.read_excel(xls, sheet_name="FullSNR")
                    else:
                        df_amp = pd.read_excel(xls, sheet_name="FFT Amplitude (uV)")
                        freq_cols_tmp = [
                            c for c in df_amp.columns if isinstance(c, str) and c.endswith("_Hz")
                        ]
                        snr_vals = df_amp[freq_cols_tmp].apply(
                            calc_snr_matlab, axis=1, result_type="expand"
                        )
                        snr_vals.columns = freq_cols_tmp
                        snr_vals.insert(0, "Electrode", df_amp["Electrode"])
                        df = snr_vals
                else:
                    df = pd.read_excel(excel_path, sheet_name="BCA (uV)")
            except Exception as e:  # pragma: no cover - simple logging
                self._emit(f"Failed reading {excel_path.name}: {e}")
                continue
            freq_cols = [c for c in df.columns if isinstance(c, str) and c.endswith("_Hz")]
            if not freq_cols:
                self._emit(f"No freq columns in {excel_path.name}", processed_files, total_files)
                processed_files += 1
                continue
            self._emit(
                f"Found {len(freq_cols)} frequency columns in {excel_path.name}",
                processed_files,
                total_files,
            )


            freq_pairs: List[tuple[float, str]] = []
            for col in freq_cols:
                try:
                    freq = float(col.split("_")[0])
                except ValueError:
                    continue
                freq_pairs.append((freq, col))

            freq_pairs.sort(key=lambda x: x[0])
            ordered_freqs = [f for f, _ in freq_pairs]
            ordered_cols = [c for _, c in freq_pairs]
            if freqs is None:
                freqs = ordered_freqs

            for roi in roi_names:
                chans = [c.upper() for c in self.roi_map.get(roi, [])]
                df_roi = df[df["Electrode"].str.upper().isin(chans)]
                if df_roi.empty:
                    self._emit(f"No electrodes for ROI {roi} in {excel_path.name}")
                    continue

                means = df_roi[ordered_cols].mean().tolist()
                roi_data[roi].append(means)

            processed_files += 1
            self._emit("", processed_files, total_files)

        if not freqs:
            self._emit("No frequency data found.", processed_files, total_files)
            return

        averaged: Dict[str, List[float]] = {}
        for roi, rows in roi_data.items():
            if not rows:
                self._emit(f"No data collected for ROI {roi}")
                continue
            averaged[roi] = list(pd.DataFrame(rows).mean(axis=0))

        if not averaged:
            self._emit("No ROI data to plot.")
            return

        self._plot(list(freqs), averaged)

    def _plot(self, freqs: List[float], roi_data: Dict[str, List[float]]) -> None:
        plt.rcParams.update({"font.family": "Times New Roman", "font.size": 12})

        for roi, amps in roi_data.items():
            fig, ax = plt.subplots(figsize=(8, 3), dpi=300)

<<<<<<< HEAD
            line_color = self.stem_color
=======

            line_color = self.stem_color

>>>>>>> 4a54bcbe

            if self.metric == "SNR":
                stem_vals = amps
                ax.stem(
                    freqs,
                    stem_vals,
                    linefmt="red",
                    markerfmt=" ",
                    basefmt=" ",
                    bottom=1.0,

                )
                self._emit(
                    f"Plotted {len(stem_vals)} SNR stems for ROI {roi}", 0, 0
                )
            else:
                ax.plot(freqs, amps, color=line_color, linewidth=1)
                self._emit(
                    f"Plotted continuous line for ROI {roi}", 0, 0
                )



            mark_x: list[float] = []
            mark_y: list[float] = []
            for odd in self.oddballs:
                amp = freq_amp.get(odd)
                if amp is None:
                    amp = float(np.interp([odd], freqs, amps)[0])
                mark_x.append(odd)
                mark_y.append(amp)

            if mark_x and not self.use_matlab_style:
                ax.scatter(mark_x, mark_y, color="blue", zorder=3)
                self._emit(
                    f"Marked {len(mark_x)} oddball points on ROI {roi}", 0, 0
                )

            tick_start = math.ceil(self.x_min)
            tick_end = math.floor(self.x_max) + 1
            ax.set_xticks(range(tick_start, tick_end))
            ax.set_xlim(self.x_min, self.x_max)
            ax.set_ylim(self.y_min, self.y_max)
            for fx in range(max(1, tick_start), tick_end):
                ax.axvline(
                    fx,
                    color="lightgray",
                    linestyle="--",
                    linewidth=0.5,
                    zorder=0,
                )
            for y in range(math.ceil(self.y_min), math.floor(self.y_max) + 1):
                ax.axhline(
                    y,
                    color="lightgray",
                    linestyle="--",
                    linewidth=0.5,
                    zorder=0,
                )
            if not self.use_matlab_style:
                ax.axhline(1.0, color="gray", linestyle="--", linewidth=1, alpha=0.5)

            ax.set_xlabel(self.xlabel)
            ax.set_ylabel(self.ylabel)
            ax.set_title(f"{self.title}: {roi}")
            ax.grid(False)
            fig.tight_layout()
            fname = f"{self.condition}_{roi}_{self.metric}.png"
            fig.savefig(self.out_dir / fname)
            plt.close(fig)
            self._emit(f"Saved {fname}")


class _SettingsDialog(QDialog):
    """Dialog for configuring plot options."""

    def __init__(self, parent: QWidget, color: str) -> None:
        super().__init__(parent)
        self.setWindowTitle("Settings")
        layout = QVBoxLayout(self)
        row = QHBoxLayout()
        row.addWidget(QLabel("Stem Plot Line Color:"))
        self.combo = QComboBox()
        self.combo.addItems(["Red", "Blue", "Green", "Purple"])
        self.combo.setCurrentText(color.capitalize())
        row.addWidget(self.combo)
        layout.addLayout(row)
        btns = QHBoxLayout()
        ok = QPushButton("OK")
        ok.clicked.connect(self.accept)
        cancel = QPushButton("Cancel")
        cancel.clicked.connect(self.reject)
        btns.addWidget(ok)
        btns.addWidget(cancel)
        layout.addLayout(btns)

    def selected_color(self) -> str:
        return self.combo.currentText().lower()

class PlotGeneratorWindow(QWidget):
    """Main window for generating plots."""

    def __init__(self, parent: QWidget | None = None) -> None:
        super().__init__(parent)
        self.setWindowTitle("Generate Plots")
        self.roi_map = load_rois_from_settings()

        mgr = SettingsManager()
        self.plot_mgr = PlotSettingsManager()
        default_in = self.plot_mgr.get("paths", "input_folder", "")
        default_out = self.plot_mgr.get("paths", "output_folder", "")
        self.stem_color = self.plot_mgr.get_stem_color()
        main_default = mgr.get("paths", "output_folder", "")
        if not default_in:
            default_in = main_default
        if not default_out:
            default_out = main_default
        self._defaults = {
            "title_snr": "SNR Plot",
            "title_bca": "BCA Plot",
            "xlabel": "Frequency (Hz)",
            "ylabel_snr": "SNR",
            "ylabel_bca": "Baseline-corrected amplitude (µV)",
            "x_min": "0.0",
            "x_max": "10.0",
            "y_min_snr": "0.0",
            "y_max_snr": "3.0",
            "y_min_bca": "0.0",
            "y_max_bca": "0.3",
            "input_folder": default_in,
            "output_folder": default_out,
        }

        self._build_ui()
        # Prepare animation for smooth progress updates
        self._progress_anim = QPropertyAnimation(self.progress_bar, b"value")
        self._progress_anim.setDuration(200)
        if default_in:
            self.folder_edit.setText(default_in)
            self._populate_conditions(default_in)
        if default_out:
            self.out_edit.setText(default_out)

        self._thread: QThread | None = None
        self._worker: _Worker | None = None

    def _build_ui(self) -> None:
        root_layout = QVBoxLayout(self)
        menu = QMenuBar()
        file_menu = QMenu("File", self)
        menu.addMenu(file_menu)
        action = QAction("Settings", self)
        action.triggered.connect(self._open_settings)
        file_menu.addAction(action)
        root_layout.addWidget(menu)

        layout = QGridLayout()
        root_layout.addLayout(layout)
        row = 0
        layout.addWidget(QLabel("Excel Files Folder:"), row, 0)
        self.folder_edit = QLineEdit()
        self.folder_edit.setReadOnly(True)

        self.folder_edit.setText(self._defaults.get("input_folder", ""))

        layout.addWidget(self.folder_edit, row, 1)
        browse = QPushButton("Browse…")
        browse.clicked.connect(self._select_folder)
        layout.addWidget(browse, row, 2)
        row += 1


        layout.addWidget(QLabel("Save Plots To:"), row, 0)
        self.out_edit = QLineEdit()
        self.out_edit.setReadOnly(True)
        self.out_edit.setText(self._defaults.get("output_folder", ""))

        layout.addWidget(self.out_edit, row, 1)
        browse_out = QPushButton("Browse…")
        browse_out.clicked.connect(self._select_output)
        layout.addWidget(browse_out, row, 2)
        row += 1


        layout.addWidget(QLabel("Condition:"), row, 0)
        self.condition_combo = QComboBox()
        self.condition_combo.currentTextChanged.connect(self._condition_changed)
        layout.addWidget(self.condition_combo, row, 1, 1, 2)
        row += 1

        layout.addWidget(QLabel("Metric:"), row, 0)
        self.metric_combo = QComboBox()
        self.metric_combo.addItems(["SNR", "BCA"])
        self.metric_combo.currentTextChanged.connect(self._metric_changed)
        layout.addWidget(self.metric_combo, row, 1, 1, 2)
        row += 1

        layout.addWidget(QLabel("ROI:"), row, 0)
        self.roi_combo = QComboBox()
        self.roi_combo.addItems([ALL_ROIS_OPTION] + list(self.roi_map.keys()))
        layout.addWidget(self.roi_combo, row, 1, 1, 2)
        row += 1


        layout.addWidget(QLabel("Chart title:"), row, 0)
        self.title_edit = QLineEdit(self._defaults["title_snr"])
        layout.addWidget(self.title_edit, row, 1, 1, 2)
        row += 1

        layout.addWidget(QLabel("X-axis label:"), row, 0)
        self.xlabel_edit = QLineEdit(self._defaults["xlabel"])
        layout.addWidget(self.xlabel_edit, row, 1, 1, 2)
        row += 1

        layout.addWidget(QLabel("Y-axis label:"), row, 0)
        self.ylabel_edit = QLineEdit(self._defaults["ylabel_snr"])
        layout.addWidget(self.ylabel_edit, row, 1, 1, 2)
        row += 1


        layout.addWidget(QLabel("X min:"), row, 0)
        self.xmin_edit = QLineEdit(self._defaults["x_min"])
        layout.addWidget(self.xmin_edit, row, 1)
        layout.addWidget(QLabel("X max:"), row, 2)
        self.xmax_edit = QLineEdit(self._defaults["x_max"])
        layout.addWidget(self.xmax_edit, row, 3)
        row += 1

        layout.addWidget(QLabel("Y min:"), row, 0)
        self.ymin_edit = QLineEdit(self._defaults["y_min_snr"])
        layout.addWidget(self.ymin_edit, row, 1)
        layout.addWidget(QLabel("Y max:"), row, 2)
        self.ymax_edit = QLineEdit(self._defaults["y_max_snr"])
        layout.addWidget(self.ymax_edit, row, 3)
        row += 1

        self.apply_btn = QPushButton("Apply Settings")
        self.apply_btn.clicked.connect(self._apply_settings)
        layout.addWidget(self.apply_btn, row, 0)
        self.save_defaults_btn = QPushButton("Save Defaults")
        self.save_defaults_btn.clicked.connect(self._save_defaults)
        layout.addWidget(self.save_defaults_btn, row, 1)
        self.gen_btn = QPushButton("Generate")
        self.gen_btn.clicked.connect(self._generate)
        layout.addWidget(self.gen_btn, row, 2)
        row += 1

        self.progress_bar = QProgressBar()
        # Windows 11 green accent color for the progress bar
        self.progress_bar.setStyleSheet(
            "QProgressBar::chunk {background-color: #16C60C;}"
        )
        layout.addWidget(self.progress_bar, row, 0, 1, 4)
        row += 1

        self.log = QPlainTextEdit()
        self.log.setReadOnly(True)
        layout.addWidget(self.log, row, 0, 1, 4)

    def _metric_changed(self, metric: str) -> None:
        if metric == "SNR":
            self.ylabel_edit.setText(self._defaults["ylabel_snr"])
            self.ymin_edit.setText(self._defaults["y_min_snr"])
            self.ymax_edit.setText(self._defaults["y_max_snr"])
        else:
            self.ylabel_edit.setText(self._defaults["ylabel_bca"])
            self.ymin_edit.setText(self._defaults["y_min_bca"])
            self.ymax_edit.setText(self._defaults["y_max_bca"])

    def _select_folder(self) -> None:
        folder = QFileDialog.getExistingDirectory(self, "Select Excel Folder")
        if folder:
            self.folder_edit.setText(folder)
            self._populate_conditions(folder)


    def _select_output(self) -> None:
        folder = QFileDialog.getExistingDirectory(self, "Select Output Folder")
        if folder:
            self.out_edit.setText(folder)

    def _condition_changed(self, condition: str) -> None:
        if condition:
            self.title_edit.setText(condition)

    def _populate_conditions(self, folder: str) -> None:
        self.condition_combo.clear()
        try:
            subfolders = [
                f.name
                for f in Path(folder).iterdir()
                if f.is_dir() and ".fif" not in f.name.lower()
            ]
        except Exception:
            subfolders = []
        self.condition_combo.addItems(subfolders)
        if subfolders:
            self._condition_changed(subfolders[0])

    def _apply_settings(self) -> None:
        metric = self.metric_combo.currentText()
        if metric == "SNR":
            self._defaults["title_snr"] = self.title_edit.text()
            self._defaults["ylabel_snr"] = self.ylabel_edit.text()
            self._defaults["y_min_snr"] = self.ymin_edit.text()
            self._defaults["y_max_snr"] = self.ymax_edit.text()
        else:
            self._defaults["title_bca"] = self.title_edit.text()
            self._defaults["ylabel_bca"] = self.ylabel_edit.text()
            self._defaults["y_min_bca"] = self.ymin_edit.text()
            self._defaults["y_max_bca"] = self.ymax_edit.text()

        self._defaults["xlabel"] = self.xlabel_edit.text()
        self._defaults["x_min"] = self.xmin_edit.text()
        self._defaults["x_max"] = self.xmax_edit.text()

        self._defaults["input_folder"] = self.folder_edit.text()
        self._defaults["output_folder"] = self.out_edit.text()

        QMessageBox.information(self, "Settings", "New settings have been applied.")

    def _save_defaults(self) -> None:
        self.plot_mgr.set("paths", "input_folder", self.folder_edit.text())
        self.plot_mgr.set("paths", "output_folder", self.out_edit.text())
        self.plot_mgr.save()
        QMessageBox.information(self, "Defaults", "Default folders saved.")

    def _append_log(self, text: str) -> None:
        self.log.appendPlainText(text)
        self.log.verticalScrollBar().setValue(self.log.verticalScrollBar().maximum())

    def _animate_progress_to(self, value: int) -> None:
        """Animate the progress bar smoothly to the target value."""
        self._progress_anim.stop()
        self._progress_anim.setStartValue(self.progress_bar.value())
        self._progress_anim.setEndValue(value)
        self._progress_anim.start()

    def _on_progress(self, msg: str, processed: int, total: int) -> None:
        if msg:
            self._append_log(msg)
        value = int(100 * processed / total) if total else 0
        self._animate_progress_to(value)

    def _generate(self) -> None:
        folder = self.folder_edit.text()
        if not folder:
            QMessageBox.critical(self, "Error", "Select a folder first.")
            return

        out_dir = self.out_edit.text()
        if not out_dir:
            QMessageBox.critical(self, "Error", "Select an output folder first.")
            return

        if not self.condition_combo.currentText():
            QMessageBox.critical(self, "Error", "No condition selected.")
            return
        try:
            x_min = float(self.xmin_edit.text())
            x_max = float(self.xmax_edit.text())
            y_min = float(self.ymin_edit.text())
            y_max = float(self.ymax_edit.text())
        except ValueError:
            QMessageBox.critical(self, "Error", "Invalid axis limits.")
            return

        self.gen_btn.setEnabled(False)
        self.log.clear()
        self._animate_progress_to(0)
        self._thread = QThread()
        self._worker = _Worker(
            folder,
            self.condition_combo.currentText(),
            self.metric_combo.currentText(),
            self.roi_map,
            self.roi_combo.currentText(),
            self.title_edit.text(),
            self.xlabel_edit.text(),
            self.ylabel_edit.text(),
            x_min,
            x_max,
            y_min,
            y_max,
            out_dir,
            self.stem_color,

        )
        self._worker.moveToThread(self._thread)
        self._thread.started.connect(self._worker.run)
        self._worker.progress.connect(self._on_progress)
        self._worker.finished.connect(self._thread.quit)
        self._worker.finished.connect(self._worker.deleteLater)
        self._thread.finished.connect(self._thread.deleteLater)
        self._thread.finished.connect(self._generation_finished)
        self._thread.start()

    def _open_settings(self) -> None:
        dlg = _SettingsDialog(self, self.stem_color)
        if dlg.exec():
            self.stem_color = dlg.selected_color()
            self.plot_mgr.set_stem_color(self.stem_color)
            self.plot_mgr.save()

    def _open_output_folder(self) -> None:
        folder = self.out_edit.text()
        if not folder:
            return
        if sys.platform.startswith("win"):
            os.startfile(folder)
        elif sys.platform == "darwin":
            subprocess.call(["open", folder])
        else:
            subprocess.call(["xdg-open", folder])

    def _generation_finished(self) -> None:
        self.gen_btn.setEnabled(True)
        self._thread = None
        self._worker = None
        self._animate_progress_to(100)
        out_dir = self.out_edit.text()
        images = []
        try:
            images = list(Path(out_dir).glob("*.png"))
        except Exception:
            pass
        if images:
            resp = QMessageBox.question(
                self,
                "Finished",
                "Plots have been successfully generated. View plots?",
                QMessageBox.Yes | QMessageBox.No,
            )
            if resp == QMessageBox.Yes:
                self._open_output_folder()
        else:
            QMessageBox.warning(
                self,
                "Finished",
                "No plots were generated. Please check the log for errors.",
            )

def main() -> None:
    app = QApplication([])
    win = PlotGeneratorWindow()
    win.show()
    app.exec()

if __name__ == "__main__":
    main()<|MERGE_RESOLUTION|>--- conflicted
+++ resolved
@@ -29,10 +29,8 @@
     QWidget,
     QMenuBar,
     QMenu,
-<<<<<<< HEAD
-=======
-    QAction,
->>>>>>> 4a54bcbe
+
+
     QDialog,
     QVBoxLayout,
     QHBoxLayout,
@@ -215,13 +213,9 @@
         for roi, amps in roi_data.items():
             fig, ax = plt.subplots(figsize=(8, 3), dpi=300)
 
-<<<<<<< HEAD
+
             line_color = self.stem_color
-=======
-
-            line_color = self.stem_color
-
->>>>>>> 4a54bcbe
+
 
             if self.metric == "SNR":
                 stem_vals = amps
