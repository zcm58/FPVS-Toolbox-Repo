"""PySide6 GUI for generating SNR/BCA line plots from Excel files."""
from __future__ import annotations
# Allow running this module directly by ensuring the package root is on sys.path
if __package__ is None:  # pragma: no cover - executed when run as script
    import sys
    from pathlib import Path
    sys.path.append(str(Path(__file__).resolve().parents[2]))
import os
import subprocess
import sys
from pathlib import Path
from typing import Dict, List, Iterable
import pandas as pd
import matplotlib
matplotlib.use("Agg")  # Ensure no GUI backend required
import matplotlib.pyplot as plt
from PySide6.QtCore import QObject, QThread, Signal, QPropertyAnimation
from PySide6.QtWidgets import (
    QApplication,
    QFileDialog,
    QGridLayout,
    QLabel,
    QLineEdit,
    QMessageBox,
    QPushButton,
    QComboBox,
    QPlainTextEdit,
    QProgressBar,
    QWidget,
)
from Tools.Stats.stats_helpers import load_rois_from_settings
from Tools.Stats.stats_analysis import ALL_ROIS_OPTION
from Main_App.settings_manager import SettingsManager
from Tools.Plot_Generator.plot_settings import PlotSettingsManager
from Tools.Plot_Generator.snr_utils import calc_snr_matlab
import math

class _Worker(QObject):
    """Worker to process Excel files and generate plots."""

    progress = Signal(str, int, int)
    finished = Signal()

    def __init__(
        self,
        folder: str,
        condition: str,
        metric: str,
        roi_map: Dict[str, List[str]],
        selected_roi: str,
        title: str,
        xlabel: str,
        ylabel: str,
        x_min: float,
        x_max: float,
        y_min: float,
        y_max: float,
        out_dir: str,

    ) -> None:
        super().__init__()
        self.folder = folder
        self.condition = condition
        self.metric = metric
        self.roi_map = roi_map
        self.selected_roi = selected_roi
        self.title = title
        self.xlabel = xlabel
        self.ylabel = ylabel
        self.x_min = x_min
        self.x_max = x_max
        self.y_min = y_min
        self.y_max = y_max

        self.out_dir = Path(out_dir)


    def run(self) -> None:
        try:
            self._run()
        finally:
            self.finished.emit()

    def _emit(self, msg: str, processed: int = 0, total: int = 0) -> None:
        self.progress.emit(msg, processed, total)

    def _run(self) -> None:
        cond_folder = Path(self.folder) / self.condition
        if not cond_folder.is_dir():
            self._emit(f"Condition folder not found: {cond_folder}")
            return

        self.out_dir.mkdir(parents=True, exist_ok=True)

        excel_files = [
            Path(root) / f
            for root, _, files in os.walk(cond_folder)
            for f in files
            if f.lower().endswith(".xlsx")
        ]
        if not excel_files:
            self._emit("No Excel files found for condition.")
            return

        total_files = len(excel_files)
        processed_files = 0
        self._emit(
            f"Found {total_files} Excel files in {cond_folder}", processed_files, total_files
        )

        roi_names = (
            list(self.roi_map.keys())
            if self.selected_roi == ALL_ROIS_OPTION
            else [self.selected_roi]
        )


        roi_data: Dict[str, List[List[float]]] = {rn: [] for rn in roi_names}
        freqs: Iterable[float] | None = None

        for excel_path in excel_files:
            self._emit(f"Reading {excel_path.name}", processed_files, total_files)
            try:
                if self.metric == "SNR":
                    xls = pd.ExcelFile(excel_path)
                    if "FullSNR" in xls.sheet_names:
                        df = pd.read_excel(xls, sheet_name="FullSNR")
                    else:
                        df_amp = pd.read_excel(xls, sheet_name="FFT Amplitude (uV)")
                        freq_cols_tmp = [
                            c for c in df_amp.columns if isinstance(c, str) and c.endswith("_Hz")
                        ]
                        snr_vals = df_amp[freq_cols_tmp].apply(
                            calc_snr_matlab, axis=1, result_type="expand"
                        )
                        snr_vals.columns = freq_cols_tmp
                        snr_vals.insert(0, "Electrode", df_amp["Electrode"])
                        df = snr_vals
                else:
                    df = pd.read_excel(excel_path, sheet_name="BCA (uV)")
            except Exception as e:  # pragma: no cover - simple logging
                self._emit(f"Failed reading {excel_path.name}: {e}")
                continue
            freq_cols = [c for c in df.columns if isinstance(c, str) and c.endswith("_Hz")]
            if not freq_cols:
                self._emit(f"No freq columns in {excel_path.name}", processed_files, total_files)
                processed_files += 1
                continue
            self._emit(
                f"Found {len(freq_cols)} frequency columns in {excel_path.name}",
                processed_files,
                total_files,
            )


            freq_pairs: List[tuple[float, str]] = []
            for col in freq_cols:
                try:
                    freq = float(col.split("_")[0])
                except ValueError:
                    continue
                freq_pairs.append((freq, col))

            freq_pairs.sort(key=lambda x: x[0])
            ordered_freqs = [f for f, _ in freq_pairs]
            ordered_cols = [c for _, c in freq_pairs]
            if freqs is None:
                freqs = ordered_freqs

            for roi in roi_names:
                chans = [c.upper() for c in self.roi_map.get(roi, [])]
                df_roi = df[df["Electrode"].str.upper().isin(chans)]
                if df_roi.empty:
                    self._emit(f"No electrodes for ROI {roi} in {excel_path.name}")
                    continue

                means = df_roi[ordered_cols].mean().tolist()
                roi_data[roi].append(means)

            processed_files += 1
            self._emit("", processed_files, total_files)

        if not freqs:
            self._emit("No frequency data found.", processed_files, total_files)
            return

        averaged: Dict[str, List[float]] = {}
        for roi, rows in roi_data.items():
            if not rows:
                self._emit(f"No data collected for ROI {roi}")
                continue
            averaged[roi] = list(pd.DataFrame(rows).mean(axis=0))

        if not averaged:
            self._emit("No ROI data to plot.")
            return

        self._plot(list(freqs), averaged)

    def _plot(self, freqs: List[float], roi_data: Dict[str, List[float]]) -> None:
        plt.rcParams.update({"font.family": "Times New Roman", "font.size": 12})

        for roi, amps in roi_data.items():
            fig, ax = plt.subplots(figsize=(8, 3), dpi=300)

<<<<<<< HEAD
            freq_amp = dict(zip(freqs, amps))
=======
>>>>>>> 4fad6d48
            line_color = "black"

            if self.metric == "SNR":
                stem_vals = amps
                ax.stem(
                    freqs,
                    stem_vals,
                    linefmt="red",
                    markerfmt=" ",
                    basefmt=" ",
                    bottom=1.0,

                )
                self._emit(
                    f"Plotted {len(stem_vals)} SNR stems for ROI {roi}", 0, 0
                )
            else:
                ax.plot(freqs, amps, color=line_color, linewidth=1)
                self._emit(
                    f"Plotted continuous line for ROI {roi}", 0, 0
                )


<<<<<<< HEAD
            mark_x: list[float] = []
            mark_y: list[float] = []
            for odd in self.oddballs:
                amp = freq_amp.get(odd)
                if amp is None:
                    amp = float(np.interp([odd], freqs, amps)[0])
                mark_x.append(odd)
                mark_y.append(amp)

            if mark_x and not self.use_matlab_style:
                ax.scatter(mark_x, mark_y, color="blue", zorder=3)
                self._emit(
                    f"Marked {len(mark_x)} oddball points on ROI {roi}", 0, 0
                )

            tick_start = math.ceil(self.x_min)
            tick_end = math.floor(self.x_max) + 1
            ax.set_xticks(range(tick_start, tick_end))
            ax.set_xlim(self.x_min, self.x_max)
            ax.set_ylim(self.y_min, self.y_max)
            for fx in range(max(1, tick_start), tick_end):
                ax.axvline(
                    fx,
                    color="lightgray",
                    linestyle="--",
                    linewidth=0.5,
                    zorder=0,
                )
            for y in range(math.ceil(self.y_min), math.floor(self.y_max) + 1):
                ax.axhline(
                    y,
                    color="lightgray",
                    linestyle="--",
                    linewidth=0.5,
                    zorder=0,
                )
            if not self.use_matlab_style:
                ax.axhline(1.0, color="gray", linestyle="--", linewidth=1, alpha=0.5)
=======
            ax.set_xticks([])
            ax.set_xticklabels([])
            ax.set_xlim(self.x_min, self.x_max)
            ax.set_ylim(self.y_min, self.y_max)
            ax.axhline(1.0, color="gray", linestyle="--", linewidth=1, alpha=0.5)
>>>>>>> 4fad6d48
            ax.set_xlabel(self.xlabel)
            ax.set_ylabel(self.ylabel)
            ax.set_title(f"{self.title}: {roi}")
            ax.grid(False)
            fig.tight_layout()
            fname = f"{self.condition}_{roi}_{self.metric}.png"
            fig.savefig(self.out_dir / fname)
            plt.close(fig)
            self._emit(f"Saved {fname}")



class PlotGeneratorWindow(QWidget):
    """Main window for generating plots."""

    def __init__(self, parent: QWidget | None = None) -> None:
        super().__init__(parent)
        self.setWindowTitle("Generate Plots")
        self.roi_map = load_rois_from_settings()

        mgr = SettingsManager()
        self.plot_mgr = PlotSettingsManager()
        default_in = self.plot_mgr.get("paths", "input_folder", "")
        default_out = self.plot_mgr.get("paths", "output_folder", "")
        main_default = mgr.get("paths", "output_folder", "")
        if not default_in:
            default_in = main_default
        if not default_out:
            default_out = main_default
        self._defaults = {
            "title_snr": "SNR Plot",
            "title_bca": "BCA Plot",
            "xlabel": "Frequency (Hz)",
            "ylabel_snr": "SNR",
            "ylabel_bca": "Baseline-corrected amplitude (µV)",
            "x_min": "0.0",
            "x_max": "10.0",
            "y_min_snr": "0.0",
            "y_max_snr": "3.0",
            "y_min_bca": "0.0",
            "y_max_bca": "0.3",
            "input_folder": default_in,
            "output_folder": default_out,
        }

        self._build_ui()
        # Prepare animation for smooth progress updates
        self._progress_anim = QPropertyAnimation(self.progress_bar, b"value")
        self._progress_anim.setDuration(200)
        if default_in:
            self.folder_edit.setText(default_in)
            self._populate_conditions(default_in)
        if default_out:
            self.out_edit.setText(default_out)

        self._thread: QThread | None = None
        self._worker: _Worker | None = None

    def _build_ui(self) -> None:
        layout = QGridLayout(self)
        row = 0
        layout.addWidget(QLabel("Excel Files Folder:"), row, 0)
        self.folder_edit = QLineEdit()
        self.folder_edit.setReadOnly(True)

        self.folder_edit.setText(self._defaults.get("input_folder", ""))

        layout.addWidget(self.folder_edit, row, 1)
        browse = QPushButton("Browse…")
        browse.clicked.connect(self._select_folder)
        layout.addWidget(browse, row, 2)
        row += 1


        layout.addWidget(QLabel("Save Plots To:"), row, 0)
        self.out_edit = QLineEdit()
        self.out_edit.setReadOnly(True)
        self.out_edit.setText(self._defaults.get("output_folder", ""))

        layout.addWidget(self.out_edit, row, 1)
        browse_out = QPushButton("Browse…")
        browse_out.clicked.connect(self._select_output)
        layout.addWidget(browse_out, row, 2)
        row += 1


        layout.addWidget(QLabel("Condition:"), row, 0)
        self.condition_combo = QComboBox()
        self.condition_combo.currentTextChanged.connect(self._condition_changed)
        layout.addWidget(self.condition_combo, row, 1, 1, 2)
        row += 1

        layout.addWidget(QLabel("Metric:"), row, 0)
        self.metric_combo = QComboBox()
        self.metric_combo.addItems(["SNR", "BCA"])
        self.metric_combo.currentTextChanged.connect(self._metric_changed)
        layout.addWidget(self.metric_combo, row, 1, 1, 2)
        row += 1

        layout.addWidget(QLabel("ROI:"), row, 0)
        self.roi_combo = QComboBox()
        self.roi_combo.addItems([ALL_ROIS_OPTION] + list(self.roi_map.keys()))
        layout.addWidget(self.roi_combo, row, 1, 1, 2)
        row += 1


        layout.addWidget(QLabel("Chart title:"), row, 0)
        self.title_edit = QLineEdit(self._defaults["title_snr"])
        layout.addWidget(self.title_edit, row, 1, 1, 2)
        row += 1

        layout.addWidget(QLabel("X-axis label:"), row, 0)
        self.xlabel_edit = QLineEdit(self._defaults["xlabel"])
        layout.addWidget(self.xlabel_edit, row, 1, 1, 2)
        row += 1

        layout.addWidget(QLabel("Y-axis label:"), row, 0)
        self.ylabel_edit = QLineEdit(self._defaults["ylabel_snr"])
        layout.addWidget(self.ylabel_edit, row, 1, 1, 2)
        row += 1


        layout.addWidget(QLabel("X min:"), row, 0)
        self.xmin_edit = QLineEdit(self._defaults["x_min"])
        layout.addWidget(self.xmin_edit, row, 1)
        layout.addWidget(QLabel("X max:"), row, 2)
        self.xmax_edit = QLineEdit(self._defaults["x_max"])
        layout.addWidget(self.xmax_edit, row, 3)
        row += 1

        layout.addWidget(QLabel("Y min:"), row, 0)
        self.ymin_edit = QLineEdit(self._defaults["y_min_snr"])
        layout.addWidget(self.ymin_edit, row, 1)
        layout.addWidget(QLabel("Y max:"), row, 2)
        self.ymax_edit = QLineEdit(self._defaults["y_max_snr"])
        layout.addWidget(self.ymax_edit, row, 3)
        row += 1

        self.apply_btn = QPushButton("Apply Settings")
        self.apply_btn.clicked.connect(self._apply_settings)
        layout.addWidget(self.apply_btn, row, 0)
        self.save_defaults_btn = QPushButton("Save Defaults")
        self.save_defaults_btn.clicked.connect(self._save_defaults)
        layout.addWidget(self.save_defaults_btn, row, 1)
        self.gen_btn = QPushButton("Generate")
        self.gen_btn.clicked.connect(self._generate)
        layout.addWidget(self.gen_btn, row, 2)
        row += 1

        self.progress_bar = QProgressBar()
        # Windows 11 green accent color for the progress bar
        self.progress_bar.setStyleSheet(
            "QProgressBar::chunk {background-color: #16C60C;}"
        )
        layout.addWidget(self.progress_bar, row, 0, 1, 4)
        row += 1

        self.log = QPlainTextEdit()
        self.log.setReadOnly(True)
        layout.addWidget(self.log, row, 0, 1, 4)

    def _metric_changed(self, metric: str) -> None:
        if metric == "SNR":
            self.ylabel_edit.setText(self._defaults["ylabel_snr"])
            self.ymin_edit.setText(self._defaults["y_min_snr"])
            self.ymax_edit.setText(self._defaults["y_max_snr"])
        else:
            self.ylabel_edit.setText(self._defaults["ylabel_bca"])
            self.ymin_edit.setText(self._defaults["y_min_bca"])
            self.ymax_edit.setText(self._defaults["y_max_bca"])

    def _select_folder(self) -> None:
        folder = QFileDialog.getExistingDirectory(self, "Select Excel Folder")
        if folder:
            self.folder_edit.setText(folder)
            self._populate_conditions(folder)


    def _select_output(self) -> None:
        folder = QFileDialog.getExistingDirectory(self, "Select Output Folder")
        if folder:
            self.out_edit.setText(folder)

    def _condition_changed(self, condition: str) -> None:
        if condition:
            self.title_edit.setText(condition)

    def _populate_conditions(self, folder: str) -> None:
        self.condition_combo.clear()
        try:
            subfolders = [
                f.name
                for f in Path(folder).iterdir()
                if f.is_dir() and ".fif" not in f.name.lower()
            ]
        except Exception:
            subfolders = []
        self.condition_combo.addItems(subfolders)
        if subfolders:
            self._condition_changed(subfolders[0])

    def _apply_settings(self) -> None:
        metric = self.metric_combo.currentText()
        if metric == "SNR":
            self._defaults["title_snr"] = self.title_edit.text()
            self._defaults["ylabel_snr"] = self.ylabel_edit.text()
            self._defaults["y_min_snr"] = self.ymin_edit.text()
            self._defaults["y_max_snr"] = self.ymax_edit.text()
        else:
            self._defaults["title_bca"] = self.title_edit.text()
            self._defaults["ylabel_bca"] = self.ylabel_edit.text()
            self._defaults["y_min_bca"] = self.ymin_edit.text()
            self._defaults["y_max_bca"] = self.ymax_edit.text()

        self._defaults["xlabel"] = self.xlabel_edit.text()
        self._defaults["x_min"] = self.xmin_edit.text()
        self._defaults["x_max"] = self.xmax_edit.text()

        self._defaults["input_folder"] = self.folder_edit.text()
        self._defaults["output_folder"] = self.out_edit.text()

        QMessageBox.information(self, "Settings", "New settings have been applied.")

    def _save_defaults(self) -> None:
        self.plot_mgr.set("paths", "input_folder", self.folder_edit.text())
        self.plot_mgr.set("paths", "output_folder", self.out_edit.text())
        self.plot_mgr.save()
        QMessageBox.information(self, "Defaults", "Default folders saved.")

    def _append_log(self, text: str) -> None:
        self.log.appendPlainText(text)
        self.log.verticalScrollBar().setValue(self.log.verticalScrollBar().maximum())

    def _animate_progress_to(self, value: int) -> None:
        """Animate the progress bar smoothly to the target value."""
        self._progress_anim.stop()
        self._progress_anim.setStartValue(self.progress_bar.value())
        self._progress_anim.setEndValue(value)
        self._progress_anim.start()

    def _on_progress(self, msg: str, processed: int, total: int) -> None:
        if msg:
            self._append_log(msg)
        value = int(100 * processed / total) if total else 0
        self._animate_progress_to(value)

    def _generate(self) -> None:
        folder = self.folder_edit.text()
        if not folder:
            QMessageBox.critical(self, "Error", "Select a folder first.")
            return

        out_dir = self.out_edit.text()
        if not out_dir:
            QMessageBox.critical(self, "Error", "Select an output folder first.")
            return

        if not self.condition_combo.currentText():
            QMessageBox.critical(self, "Error", "No condition selected.")
            return
        try:
            x_min = float(self.xmin_edit.text())
            x_max = float(self.xmax_edit.text())
            y_min = float(self.ymin_edit.text())
            y_max = float(self.ymax_edit.text())
        except ValueError:
            QMessageBox.critical(self, "Error", "Invalid axis limits.")
            return

        self.gen_btn.setEnabled(False)
        self.log.clear()
        self._animate_progress_to(0)
        self._thread = QThread()
        self._worker = _Worker(
            folder,
            self.condition_combo.currentText(),
            self.metric_combo.currentText(),
            self.roi_map,
            self.roi_combo.currentText(),
            self.title_edit.text(),
            self.xlabel_edit.text(),
            self.ylabel_edit.text(),
            x_min,
            x_max,
            y_min,
            y_max,
            out_dir,

        )
        self._worker.moveToThread(self._thread)
        self._thread.started.connect(self._worker.run)
        self._worker.progress.connect(self._on_progress)
        self._worker.finished.connect(self._thread.quit)
        self._worker.finished.connect(self._worker.deleteLater)
        self._thread.finished.connect(self._thread.deleteLater)
        self._thread.finished.connect(self._generation_finished)
        self._thread.start()

    def _open_output_folder(self) -> None:
        folder = self.out_edit.text()
        if not folder:
            return
        if sys.platform.startswith("win"):
            os.startfile(folder)
        elif sys.platform == "darwin":
            subprocess.call(["open", folder])
        else:
            subprocess.call(["xdg-open", folder])

    def _generation_finished(self) -> None:
        self.gen_btn.setEnabled(True)
        self._thread = None
        self._worker = None
        self._animate_progress_to(100)
        out_dir = self.out_edit.text()
        images = []
        try:
            images = list(Path(out_dir).glob("*.png"))
        except Exception:
            pass
        if images:
            resp = QMessageBox.question(
                self,
                "Finished",
                "Plots have been successfully generated. View plots?",
                QMessageBox.Yes | QMessageBox.No,
            )
            if resp == QMessageBox.Yes:
                self._open_output_folder()
        else:
            QMessageBox.warning(
                self,
                "Finished",
                "No plots were generated. Please check the log for errors.",
            )

def main() -> None:
    app = QApplication([])
    win = PlotGeneratorWindow()
    win.show()
    app.exec()

if __name__ == "__main__":
    main()<|MERGE_RESOLUTION|>--- conflicted
+++ resolved
@@ -203,10 +203,9 @@
         for roi, amps in roi_data.items():
             fig, ax = plt.subplots(figsize=(8, 3), dpi=300)
 
-<<<<<<< HEAD
+
             freq_amp = dict(zip(freqs, amps))
-=======
->>>>>>> 4fad6d48
+
             line_color = "black"
 
             if self.metric == "SNR":
@@ -230,7 +229,7 @@
                 )
 
 
-<<<<<<< HEAD
+
             mark_x: list[float] = []
             mark_y: list[float] = []
             for odd in self.oddballs:
@@ -269,13 +268,7 @@
                 )
             if not self.use_matlab_style:
                 ax.axhline(1.0, color="gray", linestyle="--", linewidth=1, alpha=0.5)
-=======
-            ax.set_xticks([])
-            ax.set_xticklabels([])
-            ax.set_xlim(self.x_min, self.x_max)
-            ax.set_ylim(self.y_min, self.y_max)
-            ax.axhline(1.0, color="gray", linestyle="--", linewidth=1, alpha=0.5)
->>>>>>> 4fad6d48
+
             ax.set_xlabel(self.xlabel)
             ax.set_ylabel(self.ylabel)
             ax.set_title(f"{self.title}: {roi}")
