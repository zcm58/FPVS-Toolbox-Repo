--- conflicted
+++ resolved
@@ -29,11 +29,7 @@
     QWidget,
     QMenuBar,
     QMenu,
-<<<<<<< HEAD
-=======
-
-
->>>>>>> c1fdce2e
+
     QDialog,
     QVBoxLayout,
     QHBoxLayout,
@@ -86,11 +82,9 @@
 
         self.out_dir = Path(out_dir)
         self.stem_color = stem_color.lower()
-<<<<<<< HEAD
         # maintain oddballs attribute for compatibility with older versions
         self.oddballs: List[float] = []
-=======
->>>>>>> c1fdce2e
+
 
 
     def run(self) -> None:
@@ -221,13 +215,8 @@
         for roi, amps in roi_data.items():
             fig, ax = plt.subplots(figsize=(8, 3), dpi=300)
 
-<<<<<<< HEAD
             line_color = self.stem_color
-=======
-
-            line_color = self.stem_color
-
->>>>>>> c1fdce2e
+
 
             if self.metric == "SNR":
                 stem_vals = amps
