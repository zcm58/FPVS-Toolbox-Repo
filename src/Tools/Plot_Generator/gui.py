"""GUI elements for the plot generator."""
from __future__ import annotations

import os
import subprocess
import sys
from pathlib import Path

from PySide6.QtCore import QThread, QPropertyAnimation, Qt
from PySide6.QtWidgets import (
    QFileDialog,
    QGroupBox,
    QFormLayout,
    QLabel,
    QLineEdit,
    QMessageBox,
    QPushButton,
    QComboBox,
    QTextEdit,
    QProgressBar,
    QSplitter,
    QWidget,
    QMenuBar,
    QDialog,
    QGridLayout,
    QVBoxLayout,
    QHBoxLayout,
    QDoubleSpinBox,
    QStyle,
)
from PySide6.QtGui import QAction, QColor
from PySide6.QtWidgets import QColorDialog


from Tools.Stats.stats_helpers import load_rois_from_settings
from Tools.Stats.stats_analysis import ALL_ROIS_OPTION
from Main_App.settings_manager import SettingsManager
from Tools.Plot_Generator.plot_settings import PlotSettingsManager
from .worker import _Worker

ALL_CONDITIONS_OPTION = "All Conditions"

class _SettingsDialog(QDialog):
    """Dialog for configuring plot options."""

    def __init__(self, parent: QWidget, color: str) -> None:
        super().__init__(parent)
        self.setWindowTitle("Settings")
        layout = QVBoxLayout(self)
        row = QHBoxLayout()
        row.addWidget(QLabel("Stem Plot Line Color:"))
        self.current_color = color
        pick = QPushButton("Custom…")
        pick.clicked.connect(self._choose_custom)
        row.addWidget(pick)
        layout.addLayout(row)
        btns = QHBoxLayout()
        ok = QPushButton("OK")
        ok.clicked.connect(self.accept)
        cancel = QPushButton("Cancel")
        cancel.clicked.connect(self.reject)
        btns.addWidget(ok)
        btns.addWidget(cancel)
        layout.addLayout(btns)

    def _choose_custom(self) -> None:
        color = QColorDialog.getColor(QColor(self.current_color), self)
        if color.isValid():
            self.current_color = color.name()

    def selected_color(self) -> str:
        return self.current_color.lower()

class PlotGeneratorWindow(QWidget):
    """Main window for generating plots."""

    def __init__(self, parent: QWidget | None = None) -> None:
        super().__init__(parent)
        self.setWindowTitle("Generate Plots")
        self.roi_map = load_rois_from_settings()

        mgr = SettingsManager()
        self.plot_mgr = PlotSettingsManager()
        default_in = self.plot_mgr.get("paths", "input_folder", "")
        default_out = self.plot_mgr.get("paths", "output_folder", "")
        self.stem_color = self.plot_mgr.get_stem_color()
        main_default = mgr.get("paths", "output_folder", "")
        if not default_in:
            default_in = main_default
        if not default_out:
            default_out = main_default
        self._defaults = {
            "title_snr": "SNR Plot",
            "title_bca": "BCA Plot",
            "xlabel": "Frequency (Hz)",
            "ylabel_snr": "SNR",
            "ylabel_bca": "Baseline-corrected amplitude (µV)",
            "x_min": "0.0",
            "x_max": "10.0",
            "y_min_snr": "0.0",
            "y_max_snr": "3.0",
            "y_min_bca": "0.0",
            "y_max_bca": "0.3",
            "input_folder": default_in,
            "output_folder": default_out,
        }
        self._orig_defaults = self._defaults.copy()
        self._conditions_queue: list[str] = []

        self._all_conditions = False


        self._build_ui()
        # Prepare animation for smooth progress updates
        self._progress_anim = QPropertyAnimation(self.progress_bar, b"value")
        self._progress_anim.setDuration(200)
        if default_in:
            self.folder_edit.setText(default_in)
            self._populate_conditions(default_in)
        if default_out:
            self.out_edit.setText(default_out)

        self._thread: QThread | None = None
        self._worker: _Worker | None = None
        self._gen_params: tuple[str, str, float, float, float, float] | None = None

    def _bold_label(self, text: str) -> QLabel:
        label = QLabel(text)
        font = label.font()
        font.setBold(True)
        label.setFont(font)
        return label

    def _build_ui(self) -> None:
        root_layout = QVBoxLayout(self)
        root_layout.setContentsMargins(10, 10, 10, 10)
        root_layout.setSpacing(8)

        menu = QMenuBar()
        menu.setNativeMenuBar(False)
        menu.setStyleSheet(
            "QMenuBar {background-color: #e0e0e0;}"
            "QMenuBar::item {padding: 2px 8px; background: transparent;}"
            "QMenuBar::item:selected {background: #d5d5d5;}"
        )
        action = QAction("Settings", self)
        action.setToolTip("Open plot generator settings")
        action.triggered.connect(self._open_settings)
        menu.addAction(action)
        root_layout.addWidget(menu)

        top_widget = QWidget()
        grid = QGridLayout(top_widget)
        grid.setSpacing(8)
        grid.setContentsMargins(10, 10, 10, 10)

        file_box = QGroupBox("File I/O")
        file_font = file_box.font()
        file_font.setPointSize(10)
        file_font.setBold(True)
        file_box.setFont(file_font)
        file_form = QFormLayout(file_box)
        file_form.setContentsMargins(10, 10, 10, 10)
        file_form.setSpacing(8)

        self.folder_edit = QLineEdit()
        self.folder_edit.setReadOnly(True)
        self.folder_edit.setPlaceholderText("Select the folder containing your Excel sheets")
        self.folder_edit.setText(self._defaults.get("input_folder", ""))
        self.folder_edit.setToolTip("Select the folder containing your Excel sheets.")
        browse = QPushButton("Browse…")
        browse.setToolTip("Browse for Excel folder")
        browse.setIcon(self.style().standardIcon(QStyle.SP_DirOpenIcon))
        browse.clicked.connect(self._select_folder)
        in_row = QHBoxLayout()
        in_row.setContentsMargins(10, 10, 10, 10)
        in_row.setSpacing(8)
        in_row.addWidget(self.folder_edit)
        in_row.addWidget(browse)
        file_form.addRow(self._bold_label("Excel Files Folder"), in_row)

        self.out_edit = QLineEdit()
        self.out_edit.setReadOnly(True)
        self.out_edit.setPlaceholderText("Folder where plots will be saved")
        self.out_edit.setText(self._defaults.get("output_folder", ""))
        self.out_edit.setToolTip("Folder where plots will be saved")
        browse_out = QPushButton("Browse…")
        browse_out.setToolTip("Browse for output folder")
        browse_out.setIcon(self.style().standardIcon(QStyle.SP_DirOpenIcon))
        browse_out.clicked.connect(self._select_output)
        open_out = QPushButton("Open…")
        open_out.setToolTip("Open output folder")
        open_out.setIcon(self.style().standardIcon(QStyle.SP_DirOpenIcon))
        open_out.clicked.connect(self._open_output_folder)
        out_row = QHBoxLayout()
        out_row.setContentsMargins(10, 10, 10, 10)
        out_row.setSpacing(8)
        out_row.addWidget(self.out_edit)
        out_row.addWidget(browse_out)
        out_row.addWidget(open_out)
        file_form.addRow(self._bold_label("Save Plots To"), out_row)

        params_box = QGroupBox("Plot Parameters")
        params_font = params_box.font()
        params_font.setPointSize(10)
        params_font.setBold(True)
        params_box.setFont(params_font)
        params_form = QFormLayout(params_box)
        params_form.setContentsMargins(10, 10, 10, 10)
        params_form.setSpacing(8)

        self.condition_combo = QComboBox()
        self.condition_combo.setToolTip("Select the condition to plot")
<<<<<<< HEAD
        self.condition_combo.currentTextChanged.connect(self._update_chart_title_state)
        params_form.addRow("Condition:", self.condition_combo)
=======
        self.condition_combo.currentTextChanged.connect(self._condition_changed)
        params_form.addRow(self._bold_label("Condition:"), self.condition_combo)
>>>>>>> 3e5c5c06

        self.metric_combo = QComboBox()
        self.metric_combo.addItems(["SNR", "BCA"])
        self.metric_combo.setToolTip("Choose which metric to display")
        self.metric_combo.currentTextChanged.connect(self._metric_changed)
        params_form.addRow(self._bold_label("Metric:"), self.metric_combo)

        self.roi_combo = QComboBox()
        self.roi_combo.addItems([ALL_ROIS_OPTION] + list(self.roi_map.keys()))
        self.roi_combo.setToolTip("Select the region of interest")
        params_form.addRow(self._bold_label("ROI:"), self.roi_combo)

        self.title_edit = QLineEdit(self._defaults["title_snr"])
        self.title_edit.setPlaceholderText("e.g. Fruit vs Veg")
        self.title_edit.setToolTip("Title shown on the plot")
        params_form.addRow(self._bold_label("Chart title:"), self.title_edit)

        self.xlabel_edit = QLineEdit(self._defaults["xlabel"])
        self.xlabel_edit.setPlaceholderText("e.g. Frequency (Hz)")
        self.xlabel_edit.setToolTip("Label for the X axis")
        params_form.addRow(self._bold_label("X-axis label:"), self.xlabel_edit)

        self.ylabel_edit = QLineEdit(self._defaults["ylabel_snr"])
        self.ylabel_edit.setPlaceholderText("Metric units")
        self.ylabel_edit.setToolTip("Label for the Y axis")
        params_form.addRow(self._bold_label("Y-axis label:"), self.ylabel_edit)

        ranges_box = QGroupBox("Axis Ranges")
        ranges_font = ranges_box.font()
        ranges_font.setPointSize(10)
        ranges_font.setBold(True)
        ranges_box.setFont(ranges_font)
        ranges_form = QFormLayout(ranges_box)
        ranges_form.setContentsMargins(10, 10, 10, 10)
        ranges_form.setSpacing(8)

        self.xmin_spin = QDoubleSpinBox()
        self.xmin_spin.setRange(-9999.0, 9999.0)
        self.xmin_spin.setDecimals(2)
        self.xmin_spin.setSingleStep(0.1)
        self.xmin_spin.setSuffix(" Hz")
        self.xmin_spin.setValue(float(self._defaults["x_min"]))
        self.xmin_spin.setToolTip("Minimum X frequency")
        self.xmax_spin = QDoubleSpinBox()
        self.xmax_spin.setRange(-9999.0, 9999.0)
        self.xmax_spin.setDecimals(2)
        self.xmax_spin.setSingleStep(0.1)
        self.xmax_spin.setSuffix(" Hz")
        self.xmax_spin.setValue(float(self._defaults["x_max"]))
        self.xmax_spin.setToolTip("Maximum X frequency")
        x_row = QHBoxLayout()
        x_row.setContentsMargins(10, 10, 10, 10)
        x_row.setSpacing(8)
        x_row.addWidget(self.xmin_spin)
        x_row.addWidget(QLabel("to"))
        x_row.addWidget(self.xmax_spin)
        ranges_form.addRow(self._bold_label("X Range:"), x_row)

        self.ymin_spin = QDoubleSpinBox()
        self.ymin_spin.setRange(-9999.0, 9999.0)
        self.ymin_spin.setDecimals(2)
        self.ymin_spin.setSingleStep(0.1)
        self.ymin_spin.setValue(float(self._defaults["y_min_snr"]))
        self.ymin_spin.setToolTip("Minimum Y value")
        self.ymax_spin = QDoubleSpinBox()
        self.ymax_spin.setRange(-9999.0, 9999.0)
        self.ymax_spin.setDecimals(2)
        self.ymax_spin.setSingleStep(0.1)
        self.ymax_spin.setValue(float(self._defaults["y_max_snr"]))
        self.ymax_spin.setToolTip("Maximum Y value")
        y_row = QHBoxLayout()
        y_row.setContentsMargins(10, 10, 10, 10)
        y_row.setSpacing(8)
        y_row.addWidget(self.ymin_spin)
        y_row.addWidget(QLabel("to"))
        y_row.addWidget(self.ymax_spin)
        ranges_form.addRow(self._bold_label("Y Range:"), y_row)

        actions_box = QGroupBox("Actions")
        actions_font = actions_box.font()
        actions_font.setPointSize(10)
        actions_font.setBold(True)
        actions_box.setFont(actions_font)
        actions_layout = QVBoxLayout(actions_box)
        actions_layout.setContentsMargins(10, 10, 10, 10)
        actions_layout.setSpacing(8)

        btn_row = QHBoxLayout()
        btn_row.setContentsMargins(10, 10, 10, 10)
        btn_row.setSpacing(8)
        self.save_defaults_btn = QPushButton("Save Defaults")
        self.save_defaults_btn.setToolTip("Save current folders as defaults")
        self.save_defaults_btn.clicked.connect(self._save_defaults)
        self.load_defaults_btn = QPushButton("Reset to Default settings")
        self.load_defaults_btn.setToolTip("Reset all values to defaults")
        self.load_defaults_btn.clicked.connect(self._load_defaults)
        self.gen_btn = QPushButton("Generate")
        self.gen_btn.setToolTip("Start plot generation")
        self.gen_btn.clicked.connect(self._generate)
        self.gen_btn.setEnabled(False)
        self.cancel_btn = QPushButton("Cancel")
        self.cancel_btn.setToolTip("Cancel generation")
        self.cancel_btn.setEnabled(False)
        self.cancel_btn.clicked.connect(self._cancel_generation)
        for w in (self.save_defaults_btn, self.load_defaults_btn):
            btn_row.addWidget(w)
        btn_row.addStretch()
        for w in (self.gen_btn, self.cancel_btn):
            btn_row.addWidget(w)
        actions_layout.addLayout(btn_row)

        self.progress_bar = QProgressBar()
        self.progress_bar.setStyleSheet(
            "QProgressBar::chunk {background-color: #16C60C;}"
        )
        actions_layout.addWidget(self.progress_bar)

        grid.addWidget(file_box, 0, 0)
        grid.addWidget(params_box, 0, 1)
        grid.addWidget(ranges_box, 1, 0)
        grid.addWidget(actions_box, 1, 1)
        grid.setColumnStretch(0, 2)
        grid.setColumnStretch(1, 1)

        splitter = QSplitter(Qt.Vertical)
        splitter.addWidget(top_widget)

        console_box = QGroupBox()
        console_font = console_box.font()
        console_font.setPointSize(10)
        console_font.setBold(True)
        console_box.setFont(console_font)
        console_layout = QVBoxLayout(console_box)
        console_layout.setContentsMargins(10, 10, 10, 10)
        console_layout.setSpacing(8)

        header = QHBoxLayout()
        header.setContentsMargins(10, 10, 10, 10)
        header.setSpacing(8)
        label = QLabel("Log Output")
        label.setStyleSheet("color: gray;")
        header.addWidget(label)
        header.addStretch()
        clear_btn = QPushButton()
        clear_btn.setIcon(self.style().standardIcon(QStyle.SP_TrashIcon))
        clear_btn.setFixedSize(22, 22)
        clear_btn.setToolTip("Clear log")
        clear_btn.clicked.connect(lambda: self.log.clear())
        header.addWidget(clear_btn)
        console_layout.addLayout(header)

        self.log = QTextEdit()
        self.log.setReadOnly(True)
        console_layout.addWidget(self.log)

        splitter.addWidget(console_box)
        root_layout.addWidget(splitter)

        root_layout.setSpacing(10)
        root_layout.setContentsMargins(10, 10, 10, 10)

        self.folder_edit.textChanged.connect(self._check_required)
        self.out_edit.textChanged.connect(self._check_required)
        self.condition_combo.currentTextChanged.connect(self._check_required)
        self._check_required()

    def _metric_changed(self, metric: str) -> None:
        if metric == "SNR":
            self.ylabel_edit.setText(self._defaults["ylabel_snr"])
            self.ymin_spin.setValue(float(self._defaults["y_min_snr"]))
            self.ymax_spin.setValue(float(self._defaults["y_max_snr"]))
        else:
            self.ylabel_edit.setText(self._defaults["ylabel_bca"])
            self.ymin_spin.setValue(float(self._defaults["y_min_bca"]))
            self.ymax_spin.setValue(float(self._defaults["y_max_bca"]))

    def _select_folder(self) -> None:
        folder = QFileDialog.getExistingDirectory(self, "Select Excel Folder")
        if folder:
            self.folder_edit.setText(folder)
            self._populate_conditions(folder)


    def _select_output(self) -> None:
        folder = QFileDialog.getExistingDirectory(self, "Select Output Folder")
        if folder:
            self.out_edit.setText(folder)

    def _update_chart_title_state(self, condition: str) -> None:
        """Enable/disable the title field based on the selected condition."""
        if condition == ALL_CONDITIONS_OPTION:
            self.title_edit.setEnabled(False)
            self.title_edit.setPlaceholderText("")
            self.title_edit.setText(
                "Chart Names Automatically Generated Based on Condition"
            )
        else:
            self.title_edit.setEnabled(True)
            self.title_edit.setPlaceholderText("e.g. Fruit vs Veg")
            if condition:
                self.title_edit.setText(condition)

    def _populate_conditions(self, folder: str) -> None:
        self.condition_combo.clear()
        try:
            subfolders = [
                f.name
                for f in Path(folder).iterdir()
                if f.is_dir() and ".fif" not in f.name.lower()
            ]
        except Exception:
            subfolders = []
        if subfolders:
            self.condition_combo.addItem(ALL_CONDITIONS_OPTION)
            self.condition_combo.addItems(subfolders)
            self._update_chart_title_state(subfolders[0])

    def _save_defaults(self) -> None:
        self.plot_mgr.set("paths", "input_folder", self.folder_edit.text())
        self.plot_mgr.set("paths", "output_folder", self.out_edit.text())
        self.plot_mgr.save()
        QMessageBox.information(self, "Defaults", "Default folders saved.")

    def _load_defaults(self) -> None:
        self._defaults = self._orig_defaults.copy()
        metric = self.metric_combo.currentText()
        self.folder_edit.setText(self._defaults["input_folder"])
        self.out_edit.setText(self._defaults["output_folder"])
        self._populate_conditions(self._defaults["input_folder"])
        self.xlabel_edit.setText(self._defaults["xlabel"])
        self.xmin_spin.setValue(float(self._defaults["x_min"]))
        self.xmax_spin.setValue(float(self._defaults["x_max"]))
        if metric == "SNR":
            self.title_edit.setText(self._defaults["title_snr"])
            self.ylabel_edit.setText(self._defaults["ylabel_snr"])
            self.ymin_spin.setValue(float(self._defaults["y_min_snr"]))
            self.ymax_spin.setValue(float(self._defaults["y_max_snr"]))
        else:
            self.title_edit.setText(self._defaults["title_bca"])
            self.ylabel_edit.setText(self._defaults["ylabel_bca"])
            self.ymin_spin.setValue(float(self._defaults["y_min_bca"]))
            self.ymax_spin.setValue(float(self._defaults["y_max_bca"]))
        QMessageBox.information(self, "Defaults", "Settings reset to defaults.")

    def _append_log(self, text: str) -> None:
        self.log.append(text)
        self.log.verticalScrollBar().setValue(self.log.verticalScrollBar().maximum())

    def _animate_progress_to(self, value: int) -> None:
        """Animate the progress bar smoothly to the target value."""
        self._progress_anim.stop()
        self._progress_anim.setStartValue(self.progress_bar.value())
        self._progress_anim.setEndValue(value)
        self._progress_anim.start()

    def _on_progress(self, msg: str, processed: int, total: int) -> None:
        if msg:
            self._append_log(msg)
        # Avoid resetting the progress bar when only log messages are emitted
        if total == 0:
            return

        if self._total_conditions:
            frac = (self._current_condition - 1) / self._total_conditions
            if total:
                frac += processed / total / self._total_conditions
            value = int(frac * 100)
        else:
            value = int(100 * processed / total) if total else 0
        self._animate_progress_to(value)

    def _cancel_generation(self) -> None:
        if self._worker:
            self._worker.stop()
        if self._thread:
            self._thread.quit()
        self._conditions_queue.clear()
        self._total_conditions = 0
        self._current_condition = 0
        self.cancel_btn.setEnabled(False)
        self.gen_btn.setEnabled(True)
        self._append_log("Generation cancelled.")

    def _start_next_condition(self) -> None:
        if not self._conditions_queue:
            self._finish_all()
            return
        folder, out_dir, x_min, x_max, y_min, y_max = self._gen_params
        condition = self._conditions_queue.pop(0)
        self._current_condition += 1

        cond_out = Path(out_dir)
        if self._all_conditions:
            cond_out = cond_out / f"{condition} Plots"
            title = condition
        else:
            title = self.title_edit.text()

        self._thread = QThread()
        self._worker = _Worker(
            folder,
            condition,
            self.metric_combo.currentText(),
            self.roi_map,
            self.roi_combo.currentText(),
            title,
            self.xlabel_edit.text(),
            self.ylabel_edit.text(),
            x_min,
            x_max,
            y_min,
            y_max,
            str(cond_out),
            self.stem_color,
        )
        self._worker.moveToThread(self._thread)
        self._thread.started.connect(self._worker.run)
        self._worker.progress.connect(self._on_progress)
        self._worker.finished.connect(self._thread.quit)
        self._worker.finished.connect(self._worker.deleteLater)
        self._thread.finished.connect(self._thread.deleteLater)
        self._thread.finished.connect(self._generation_finished)
        self._thread.start()

    def _finish_all(self) -> None:
        self.gen_btn.setEnabled(True)
        self.cancel_btn.setEnabled(False)
        self._animate_progress_to(100)
        self._total_conditions = 0
        self._current_condition = 0
        out_dir = self.out_edit.text()
        images = []
        try:
            if self._all_conditions:
                images = list(Path(out_dir).rglob("*.png"))
            else:
                images = list(Path(out_dir).glob("*.png"))
        except Exception:
            pass
        if images:
            resp = QMessageBox.question(
                self,
                "Finished",
                "Plots have been successfully generated. View plots?",
                QMessageBox.Yes | QMessageBox.No,
            )
            if resp == QMessageBox.Yes:
                self._open_output_folder()
        else:
            QMessageBox.warning(
                self,
                "Finished",
                "No plots were generated. Please check the log for errors.",
            )

    def _generate(self) -> None:
        folder = self.folder_edit.text()
        if not folder:
            QMessageBox.critical(self, "Error", "Select a folder first.")
            return

        out_dir = self.out_edit.text()
        if not out_dir:
            QMessageBox.critical(self, "Error", "Select an output folder first.")
            return

        if not self.condition_combo.currentText():
            QMessageBox.critical(self, "Error", "No condition selected.")
            return
        try:
            x_min = self.xmin_spin.value()
            x_max = self.xmax_spin.value()
            y_min = self.ymin_spin.value()
            y_max = self.ymax_spin.value()
        except ValueError:
            QMessageBox.critical(self, "Error", "Invalid axis limits.")
            return

        self.gen_btn.setEnabled(False)
        self.cancel_btn.setEnabled(True)
        self.log.clear()
        self._animate_progress_to(0)
        self._all_conditions = (
            self.condition_combo.currentText() == ALL_CONDITIONS_OPTION
        )
        if self._all_conditions:
            self._conditions_queue = [
                self.condition_combo.itemText(i)
                for i in range(1, self.condition_combo.count())
            ]
        else:
            self._conditions_queue = [self.condition_combo.currentText()]
        self._total_conditions = len(self._conditions_queue)
        self._current_condition = 0
        self._gen_params = (folder, out_dir, x_min, x_max, y_min, y_max)
        self._start_next_condition()

    def _open_settings(self) -> None:
        dlg = _SettingsDialog(self, self.stem_color)
        if dlg.exec():
            self.stem_color = dlg.selected_color()
            self.plot_mgr.set_stem_color(self.stem_color)
            self.plot_mgr.save()

    def _open_output_folder(self) -> None:
        folder = self.out_edit.text()
        if not folder:
            return
        if sys.platform.startswith("win"):
            os.startfile(folder)
        elif sys.platform == "darwin":
            subprocess.call(["open", folder])
        else:
            subprocess.call(["xdg-open", folder])

    def _check_required(self) -> None:
        required = bool(
            self.folder_edit.text()
            and self.out_edit.text()
            and self.condition_combo.currentText()
        )
        self.gen_btn.setEnabled(required)

    def _generation_finished(self) -> None:
        self._thread = None
        self._worker = None
        if self._conditions_queue:
            self._start_next_condition()
            return
        self._finish_all()<|MERGE_RESOLUTION|>--- conflicted
+++ resolved
@@ -211,13 +211,10 @@
 
         self.condition_combo = QComboBox()
         self.condition_combo.setToolTip("Select the condition to plot")
-<<<<<<< HEAD
+
         self.condition_combo.currentTextChanged.connect(self._update_chart_title_state)
         params_form.addRow("Condition:", self.condition_combo)
-=======
-        self.condition_combo.currentTextChanged.connect(self._condition_changed)
-        params_form.addRow(self._bold_label("Condition:"), self.condition_combo)
->>>>>>> 3e5c5c06
+
 
         self.metric_combo = QComboBox()
         self.metric_combo.addItems(["SNR", "BCA"])
