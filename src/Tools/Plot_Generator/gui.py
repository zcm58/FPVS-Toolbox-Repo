--- conflicted
+++ resolved
@@ -101,12 +101,9 @@
         }
         self._orig_defaults = self._defaults.copy()
         self._conditions_queue: list[str] = []
-<<<<<<< HEAD
+
         self._all_conditions = False
-=======
-        self._total_conditions = 0
-        self._current_condition = 0
->>>>>>> 9b575560
+
 
         self._build_ui()
         # Prepare animation for smooth progress updates
@@ -385,13 +382,11 @@
             return
         folder, out_dir, x_min, x_max, y_min, y_max = self._gen_params
         condition = self._conditions_queue.pop(0)
-<<<<<<< HEAD
+
         cond_out = Path(out_dir)
         if self._all_conditions:
             cond_out = cond_out / f"{condition} Plots"
-=======
-        self._current_condition = self._total_conditions - len(self._conditions_queue)
->>>>>>> 9b575560
+
         self._thread = QThread()
         self._worker = _Worker(
             folder,
