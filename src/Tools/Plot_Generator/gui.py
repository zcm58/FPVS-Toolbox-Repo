"""GUI elements for the plot generator."""
from __future__ import annotations

import os
import subprocess
import sys
from pathlib import Path

from PySide6.QtCore import QThread, QPropertyAnimation
from PySide6.QtWidgets import (
    QFileDialog,
    QGridLayout,
    QLabel,
    QLineEdit,
    QMessageBox,
    QPushButton,
    QComboBox,
    QPlainTextEdit,
    QProgressBar,
    QWidget,
    QMenuBar,
    QDialog,
    QVBoxLayout,
    QHBoxLayout,
)
<<<<<<< HEAD
from PySide6.QtGui import QAction, QDoubleValidator, QColor
from PySide6.QtWidgets import QColorDialog
=======
from PySide6.QtGui import QAction, QDoubleValidator, QColorDialog, QColor
>>>>>>> 6113fcbd

from Tools.Stats.stats_helpers import load_rois_from_settings
from Tools.Stats.stats_analysis import ALL_ROIS_OPTION
from Main_App.settings_manager import SettingsManager
from Tools.Plot_Generator.plot_settings import PlotSettingsManager
from .worker import _Worker

ALL_CONDITIONS_OPTION = "All Conditions"

class _SettingsDialog(QDialog):
    """Dialog for configuring plot options."""

    def __init__(self, parent: QWidget, color: str) -> None:
        super().__init__(parent)
        self.setWindowTitle("Settings")
        layout = QVBoxLayout(self)
        row = QHBoxLayout()
        row.addWidget(QLabel("Stem Plot Line Color:"))
        self.combo = QComboBox()
        self.combo.addItems(["Red", "Blue", "Green", "Purple"])
        self.combo.setCurrentText(color.capitalize())
        row.addWidget(self.combo)
        self.custom_color: str | None = None
        pick = QPushButton("Custom…")
        pick.clicked.connect(self._choose_custom)
        row.addWidget(pick)
        layout.addLayout(row)
        btns = QHBoxLayout()
        ok = QPushButton("OK")
        ok.clicked.connect(self.accept)
        cancel = QPushButton("Cancel")
        cancel.clicked.connect(self.reject)
        btns.addWidget(ok)
        btns.addWidget(cancel)
        layout.addLayout(btns)

    def _choose_custom(self) -> None:
        color = QColorDialog.getColor(QColor(self.combo.currentText()), self)
        if color.isValid():
            self.custom_color = color.name()

    def selected_color(self) -> str:
        if self.custom_color:
            return self.custom_color
        return self.combo.currentText().lower()

class PlotGeneratorWindow(QWidget):
    """Main window for generating plots."""

    def __init__(self, parent: QWidget | None = None) -> None:
        super().__init__(parent)
        self.setWindowTitle("Generate Plots")
        self.roi_map = load_rois_from_settings()

        mgr = SettingsManager()
        self.plot_mgr = PlotSettingsManager()
        default_in = self.plot_mgr.get("paths", "input_folder", "")
        default_out = self.plot_mgr.get("paths", "output_folder", "")
        self.stem_color = self.plot_mgr.get_stem_color()
        main_default = mgr.get("paths", "output_folder", "")
        if not default_in:
            default_in = main_default
        if not default_out:
            default_out = main_default
        self._defaults = {
            "title_snr": "SNR Plot",
            "title_bca": "BCA Plot",
            "xlabel": "Frequency (Hz)",
            "ylabel_snr": "SNR",
            "ylabel_bca": "Baseline-corrected amplitude (µV)",
            "x_min": "0.0",
            "x_max": "10.0",
            "y_min_snr": "0.0",
            "y_max_snr": "3.0",
            "y_min_bca": "0.0",
            "y_max_bca": "0.3",
            "input_folder": default_in,
            "output_folder": default_out,
        }
        self._orig_defaults = self._defaults.copy()
        self._conditions_queue: list[str] = []

        self._build_ui()
        # Prepare animation for smooth progress updates
        self._progress_anim = QPropertyAnimation(self.progress_bar, b"value")
        self._progress_anim.setDuration(200)
        if default_in:
            self.folder_edit.setText(default_in)
            self._populate_conditions(default_in)
        if default_out:
            self.out_edit.setText(default_out)

        self._thread: QThread | None = None
        self._worker: _Worker | None = None
        self._gen_params: tuple[str, str, float, float, float, float] | None = None

    def _build_ui(self) -> None:
        root_layout = QVBoxLayout(self)
        menu = QMenuBar()
        menu.setNativeMenuBar(False)
        menu.setStyleSheet(
            "QMenuBar {background-color: #e0e0e0;}"
            "QMenuBar::item {padding: 2px 8px; background: transparent;}"
            "QMenuBar::item:selected {background: #d5d5d5;}"
        )
        action = QAction("Settings", self)
        action.triggered.connect(self._open_settings)
        menu.addAction(action)
        root_layout.addWidget(menu)

        layout = QGridLayout()
        root_layout.addLayout(layout)
        row = 0
        layout.addWidget(QLabel("Excel Files Folder:"), row, 0)
        self.folder_edit = QLineEdit()
        self.folder_edit.setReadOnly(True)

        self.folder_edit.setText(self._defaults.get("input_folder", ""))

        layout.addWidget(self.folder_edit, row, 1)
        browse = QPushButton("Browse…")
        browse.clicked.connect(self._select_folder)
        layout.addWidget(browse, row, 2)
        row += 1


        layout.addWidget(QLabel("Save Plots To:"), row, 0)
        self.out_edit = QLineEdit()
        self.out_edit.setReadOnly(True)
        self.out_edit.setText(self._defaults.get("output_folder", ""))

        layout.addWidget(self.out_edit, row, 1)
        browse_out = QPushButton("Browse…")
        browse_out.clicked.connect(self._select_output)
        layout.addWidget(browse_out, row, 2)
        open_out = QPushButton("Open…")
        open_out.clicked.connect(self._open_output_folder)
        layout.addWidget(open_out, row, 3)
        row += 1


        layout.addWidget(QLabel("Condition:"), row, 0)
        self.condition_combo = QComboBox()
        self.condition_combo.currentTextChanged.connect(self._condition_changed)
        layout.addWidget(self.condition_combo, row, 1, 1, 2)
        row += 1

        layout.addWidget(QLabel("Metric:"), row, 0)
        self.metric_combo = QComboBox()
        self.metric_combo.addItems(["SNR", "BCA"])
        self.metric_combo.currentTextChanged.connect(self._metric_changed)
        layout.addWidget(self.metric_combo, row, 1, 1, 2)
        row += 1

        layout.addWidget(QLabel("ROI:"), row, 0)
        self.roi_combo = QComboBox()
        self.roi_combo.addItems([ALL_ROIS_OPTION] + list(self.roi_map.keys()))
        layout.addWidget(self.roi_combo, row, 1, 1, 2)
        row += 1


        layout.addWidget(QLabel("Chart title:"), row, 0)
        self.title_edit = QLineEdit(self._defaults["title_snr"])
        layout.addWidget(self.title_edit, row, 1, 1, 2)
        row += 1

        layout.addWidget(QLabel("X-axis label:"), row, 0)
        self.xlabel_edit = QLineEdit(self._defaults["xlabel"])
        layout.addWidget(self.xlabel_edit, row, 1, 1, 2)
        row += 1

        layout.addWidget(QLabel("Y-axis label:"), row, 0)
        self.ylabel_edit = QLineEdit(self._defaults["ylabel_snr"])
        layout.addWidget(self.ylabel_edit, row, 1, 1, 2)
        row += 1


        layout.addWidget(QLabel("X min:"), row, 0)
        self.xmin_edit = QLineEdit(self._defaults["x_min"])
        self.xmin_edit.setValidator(QDoubleValidator())
        layout.addWidget(self.xmin_edit, row, 1)
        layout.addWidget(QLabel("X max:"), row, 2)
        self.xmax_edit = QLineEdit(self._defaults["x_max"])
        self.xmax_edit.setValidator(QDoubleValidator())
        layout.addWidget(self.xmax_edit, row, 3)
        row += 1

        layout.addWidget(QLabel("Y min:"), row, 0)
        self.ymin_edit = QLineEdit(self._defaults["y_min_snr"])
        self.ymin_edit.setValidator(QDoubleValidator())
        layout.addWidget(self.ymin_edit, row, 1)
        layout.addWidget(QLabel("Y max:"), row, 2)
        self.ymax_edit = QLineEdit(self._defaults["y_max_snr"])
        self.ymax_edit.setValidator(QDoubleValidator())
        layout.addWidget(self.ymax_edit, row, 3)
        row += 1

        self.apply_btn = QPushButton("Apply Settings")
        self.apply_btn.clicked.connect(self._apply_settings)
        layout.addWidget(self.apply_btn, row, 0)
        self.save_defaults_btn = QPushButton("Save Defaults")
        self.save_defaults_btn.clicked.connect(self._save_defaults)
        layout.addWidget(self.save_defaults_btn, row, 1)
        self.load_defaults_btn = QPushButton("Load Defaults")
        self.load_defaults_btn.clicked.connect(self._load_defaults)
        layout.addWidget(self.load_defaults_btn, row, 2)
        self.gen_btn = QPushButton("Generate")
        self.gen_btn.clicked.connect(self._generate)
        layout.addWidget(self.gen_btn, row, 3)
        row += 1
        self.cancel_btn = QPushButton("Cancel")
        self.cancel_btn.setEnabled(False)
        self.cancel_btn.clicked.connect(self._cancel_generation)
        layout.addWidget(self.cancel_btn, row, 0)
        row += 1

        self.progress_bar = QProgressBar()
        # Windows 11 green accent color for the progress bar
        self.progress_bar.setStyleSheet(
            "QProgressBar::chunk {background-color: #16C60C;}"
        )
        layout.addWidget(self.progress_bar, row, 0, 1, 4)
        row += 1

        self.log = QPlainTextEdit()
        self.log.setReadOnly(True)
        layout.addWidget(self.log, row, 0, 1, 4)

    def _metric_changed(self, metric: str) -> None:
        if metric == "SNR":
            self.ylabel_edit.setText(self._defaults["ylabel_snr"])
            self.ymin_edit.setText(self._defaults["y_min_snr"])
            self.ymax_edit.setText(self._defaults["y_max_snr"])
        else:
            self.ylabel_edit.setText(self._defaults["ylabel_bca"])
            self.ymin_edit.setText(self._defaults["y_min_bca"])
            self.ymax_edit.setText(self._defaults["y_max_bca"])

    def _select_folder(self) -> None:
        folder = QFileDialog.getExistingDirectory(self, "Select Excel Folder")
        if folder:
            self.folder_edit.setText(folder)
            self._populate_conditions(folder)


    def _select_output(self) -> None:
        folder = QFileDialog.getExistingDirectory(self, "Select Output Folder")
        if folder:
            self.out_edit.setText(folder)

    def _condition_changed(self, condition: str) -> None:
        if condition:
            self.title_edit.setText(condition)

    def _populate_conditions(self, folder: str) -> None:
        self.condition_combo.clear()
        try:
            subfolders = [
                f.name
                for f in Path(folder).iterdir()
                if f.is_dir() and ".fif" not in f.name.lower()
            ]
        except Exception:
            subfolders = []
        if subfolders:
            self.condition_combo.addItem(ALL_CONDITIONS_OPTION)
            self.condition_combo.addItems(subfolders)
            self._condition_changed(subfolders[0])

    def _apply_settings(self) -> None:
        metric = self.metric_combo.currentText()
        if metric == "SNR":
            self._defaults["title_snr"] = self.title_edit.text()
            self._defaults["ylabel_snr"] = self.ylabel_edit.text()
            self._defaults["y_min_snr"] = self.ymin_edit.text()
            self._defaults["y_max_snr"] = self.ymax_edit.text()
        else:
            self._defaults["title_bca"] = self.title_edit.text()
            self._defaults["ylabel_bca"] = self.ylabel_edit.text()
            self._defaults["y_min_bca"] = self.ymin_edit.text()
            self._defaults["y_max_bca"] = self.ymax_edit.text()

        self._defaults["xlabel"] = self.xlabel_edit.text()
        self._defaults["x_min"] = self.xmin_edit.text()
        self._defaults["x_max"] = self.xmax_edit.text()

        self._defaults["input_folder"] = self.folder_edit.text()
        self._defaults["output_folder"] = self.out_edit.text()

        QMessageBox.information(self, "Settings", "New settings have been applied.")

    def _save_defaults(self) -> None:
        self.plot_mgr.set("paths", "input_folder", self.folder_edit.text())
        self.plot_mgr.set("paths", "output_folder", self.out_edit.text())
        self.plot_mgr.save()
        QMessageBox.information(self, "Defaults", "Default folders saved.")

    def _load_defaults(self) -> None:
        self._defaults = self._orig_defaults.copy()
        metric = self.metric_combo.currentText()
        self.folder_edit.setText(self._defaults["input_folder"])
        self.out_edit.setText(self._defaults["output_folder"])
        self._populate_conditions(self._defaults["input_folder"])
        self.xlabel_edit.setText(self._defaults["xlabel"])
        self.xmin_edit.setText(self._defaults["x_min"])
        self.xmax_edit.setText(self._defaults["x_max"])
        if metric == "SNR":
            self.title_edit.setText(self._defaults["title_snr"])
            self.ylabel_edit.setText(self._defaults["ylabel_snr"])
            self.ymin_edit.setText(self._defaults["y_min_snr"])
            self.ymax_edit.setText(self._defaults["y_max_snr"])
        else:
            self.title_edit.setText(self._defaults["title_bca"])
            self.ylabel_edit.setText(self._defaults["ylabel_bca"])
            self.ymin_edit.setText(self._defaults["y_min_bca"])
            self.ymax_edit.setText(self._defaults["y_max_bca"])
        QMessageBox.information(self, "Defaults", "Settings reset to defaults.")

    def _append_log(self, text: str) -> None:
        self.log.appendPlainText(text)
        self.log.verticalScrollBar().setValue(self.log.verticalScrollBar().maximum())

    def _animate_progress_to(self, value: int) -> None:
        """Animate the progress bar smoothly to the target value."""
        self._progress_anim.stop()
        self._progress_anim.setStartValue(self.progress_bar.value())
        self._progress_anim.setEndValue(value)
        self._progress_anim.start()

    def _on_progress(self, msg: str, processed: int, total: int) -> None:
        if msg:
            self._append_log(msg)
        value = int(100 * processed / total) if total else 0
        self._animate_progress_to(value)

    def _cancel_generation(self) -> None:
        if self._worker:
            self._worker.stop()
        if self._thread:
            self._thread.quit()
        self._conditions_queue.clear()
        self.cancel_btn.setEnabled(False)
        self.gen_btn.setEnabled(True)
        self._append_log("Generation cancelled.")

    def _start_next_condition(self) -> None:
        if not self._conditions_queue:
            self._finish_all()
            return
        folder, out_dir, x_min, x_max, y_min, y_max = self._gen_params
        condition = self._conditions_queue.pop(0)
        self._thread = QThread()
        self._worker = _Worker(
            folder,
            condition,
            self.metric_combo.currentText(),
            self.roi_map,
            self.roi_combo.currentText(),
            self.title_edit.text(),
            self.xlabel_edit.text(),
            self.ylabel_edit.text(),
            x_min,
            x_max,
            y_min,
            y_max,
            out_dir,
            self.stem_color,
        )
        self._worker.moveToThread(self._thread)
        self._thread.started.connect(self._worker.run)
        self._worker.progress.connect(self._on_progress)
        self._worker.finished.connect(self._thread.quit)
        self._worker.finished.connect(self._worker.deleteLater)
        self._thread.finished.connect(self._thread.deleteLater)
        self._thread.finished.connect(self._generation_finished)
        self._thread.start()

    def _finish_all(self) -> None:
        self.gen_btn.setEnabled(True)
        self.cancel_btn.setEnabled(False)
        self._animate_progress_to(100)
        out_dir = self.out_edit.text()
        images = []
        try:
            images = list(Path(out_dir).glob("*.png"))
        except Exception:
            pass
        if images:
            resp = QMessageBox.question(
                self,
                "Finished",
                "Plots have been successfully generated. View plots?",
                QMessageBox.Yes | QMessageBox.No,
            )
            if resp == QMessageBox.Yes:
                self._open_output_folder()
        else:
            QMessageBox.warning(
                self,
                "Finished",
                "No plots were generated. Please check the log for errors.",
            )

    def _generate(self) -> None:
        folder = self.folder_edit.text()
        if not folder:
            QMessageBox.critical(self, "Error", "Select a folder first.")
            return

        out_dir = self.out_edit.text()
        if not out_dir:
            QMessageBox.critical(self, "Error", "Select an output folder first.")
            return

        if not self.condition_combo.currentText():
            QMessageBox.critical(self, "Error", "No condition selected.")
            return
        try:
            x_min = float(self.xmin_edit.text())
            x_max = float(self.xmax_edit.text())
            y_min = float(self.ymin_edit.text())
            y_max = float(self.ymax_edit.text())
        except ValueError:
            QMessageBox.critical(self, "Error", "Invalid axis limits.")
            return

        self.gen_btn.setEnabled(False)
        self.cancel_btn.setEnabled(True)
        self.log.clear()
        self._animate_progress_to(0)
        if self.condition_combo.currentText() == ALL_CONDITIONS_OPTION:
            self._conditions_queue = [
                self.condition_combo.itemText(i)
                for i in range(1, self.condition_combo.count())
            ]
        else:
            self._conditions_queue = [self.condition_combo.currentText()]
        self._gen_params = (folder, out_dir, x_min, x_max, y_min, y_max)
        self._start_next_condition()

    def _open_settings(self) -> None:
        dlg = _SettingsDialog(self, self.stem_color)
        if dlg.exec():
            self.stem_color = dlg.selected_color()
            self.plot_mgr.set_stem_color(self.stem_color)
            self.plot_mgr.save()

    def _open_output_folder(self) -> None:
        folder = self.out_edit.text()
        if not folder:
            return
        if sys.platform.startswith("win"):
            os.startfile(folder)
        elif sys.platform == "darwin":
            subprocess.call(["open", folder])
        else:
            subprocess.call(["xdg-open", folder])

    def _generation_finished(self) -> None:
        self._thread = None
        self._worker = None
        if self._conditions_queue:
            self._start_next_condition()
            return
        self._finish_all()<|MERGE_RESOLUTION|>--- conflicted
+++ resolved
@@ -23,12 +23,9 @@
     QVBoxLayout,
     QHBoxLayout,
 )
-<<<<<<< HEAD
 from PySide6.QtGui import QAction, QDoubleValidator, QColor
 from PySide6.QtWidgets import QColorDialog
-=======
-from PySide6.QtGui import QAction, QDoubleValidator, QColorDialog, QColor
->>>>>>> 6113fcbd
+
 
 from Tools.Stats.stats_helpers import load_rois_from_settings
 from Tools.Stats.stats_analysis import ALL_ROIS_OPTION
