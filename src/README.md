--- conflicted
+++ resolved
@@ -48,14 +48,9 @@
 
 When the toolbox starts it checks the GitHub releases API to see if a newer
 version is available. If one is found you will be prompted to download and
-<<<<<<< HEAD
 install it. The updater downloads the installer for the new version and runs it
 silently, replacing the existing installation.
-=======
-install it. The updater now downloads the Windows installer and executes it with
-Inno Setup's silent options. The running application then closes while the
-installer performs the update.
->>>>>>> 84268673
+
 
 The update check is controlled by constants in `config.py`:
 
