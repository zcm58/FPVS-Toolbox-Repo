--- conflicted
+++ resolved
@@ -18,11 +18,8 @@
 ```
 
 Updating `FPVS_TOOLBOX_VERSION` is all that's required when releasing a new
-<<<<<<< HEAD
 version.
+
 
 The build scripts locate the repository root automatically before running
 PyInstaller, so they work even if launched from another directory.
-=======
-version.
->>>>>>> 4c25bdeb
