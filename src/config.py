import numpy as np
import customtkinter as ctk

# — FPVS Toolbox version & update API —
<<<<<<< HEAD
FPVS_TOOLBOX_VERSION       = "0.9.5"
=======
FPVS_TOOLBOX_VERSION       = "0.9.1"
>>>>>>> 4746f382
FPVS_TOOLBOX_UPDATE_API    = "https://api.github.com/repos/zcm58/FPVS-Toolbox-Repo/releases/latest"
FPVS_TOOLBOX_REPO_PAGE     = "https://github.com/zcm58/FPVS-Toolbox-Repo/releases"

# — metrics —
TARGET_FREQUENCIES = np.arange(1.2, 16.8 + 1.2, 1.2)
DEFAULT_ELECTRODE_NAMES_64 = [
    'Fp1','AF7','AF3','F1','F3','F5','F7','FT7','FC5','FC3','FC1','C1','C3','C5','T7','TP7',
    'CP5','CP3','CP1','P1','P3','P5','P7','P9','PO7','PO3','O1','Iz','Oz','POz','Pz','CPz',
    'Fpz','Fp2','AF8','AF4','AFz','Fz','F2','F4','F6','F8','FT8','FC6','FC4','FC2','FCz','Cz',
    'C2','C4','C6','T8','TP8','CP6','CP4','CP2','P2','P4','P6','P8','P10','PO8','PO4','O2'
]
DEFAULT_STIM_CHANNEL = 'Status'

# — GUI defaults —
ctk.set_appearance_mode("System")
ctk.set_default_color_theme("blue")
CORNER_RADIUS         = 8
PAD_X                 = 5
PAD_Y                 = 5
ENTRY_WIDTH           = 100
LABEL_ID_ENTRY_WIDTH  = 120

# Additional GUI dimensions used in advanced processing windows.
# Modify these to adjust default control sizes.
BUTTON_WIDTH             = 180
ADV_ENTRY_WIDTH          = ENTRY_WIDTH
ADV_LABEL_ID_ENTRY_WIDTH = int(ENTRY_WIDTH * 1.5)
ADV_ID_ENTRY_WIDTH       = int(ENTRY_WIDTH * 0.5)

# --- Fonts ---
FONT_FAMILY = "Segoe UI"

# Font variables are initialised after a Tk root exists.  They are set to
# ``None`` here and configured via :func:`init_fonts` which should be called
# once a ``ctk.CTk`` instance has been created.
FONT_MAIN = None
FONT_BOLD = None
FONT_HEADING = None


def init_fonts() -> None:
    """Initialise global ``customtkinter`` fonts.

    ``customtkinter.CTkFont`` requires a default Tk root window. Importing this
    module before a root exists would raise ``RuntimeError: Too early to use
    font``.  Call this function after creating the main application window to
    populate the global font variables.
    """
    global FONT_MAIN, FONT_BOLD, FONT_HEADING

    if FONT_MAIN is None:
        FONT_MAIN = ctk.CTkFont(family=FONT_FAMILY, size=12)
    if FONT_BOLD is None:
        FONT_BOLD = ctk.CTkFont(family=FONT_FAMILY, size=12, weight="bold")
    if FONT_HEADING is None:
        FONT_HEADING = ctk.CTkFont(family=FONT_FAMILY, size=14, weight="bold")
<|MERGE_RESOLUTION|>--- conflicted
+++ resolved
@@ -2,11 +2,9 @@
 import customtkinter as ctk
 
 # — FPVS Toolbox version & update API —
-<<<<<<< HEAD
+
 FPVS_TOOLBOX_VERSION       = "0.9.5"
-=======
-FPVS_TOOLBOX_VERSION       = "0.9.1"
->>>>>>> 4746f382
+
 FPVS_TOOLBOX_UPDATE_API    = "https://api.github.com/repos/zcm58/FPVS-Toolbox-Repo/releases/latest"
 FPVS_TOOLBOX_REPO_PAGE     = "https://github.com/zcm58/FPVS-Toolbox-Repo/releases"
 
