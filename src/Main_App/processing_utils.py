# -*- coding: utf-8 -*-
"""Mixins that drive the background processing workflow.
They start worker threads, load each file, call preprocessing and
post-processing routines and update progress so the GUI stays
responsive."""
import gc
import os
import queue
import threading
import traceback
import time
import logging
import mne
import numpy as np
import pandas as pd
import re
from tkinter import messagebox
import tkinter as tk
import config
from Tools.SourceLocalization import runner as eloreta_runner, source_model
from Tools.SourceLocalization.logging_utils import QueueLogHandler
from Main_App.post_process import post_process as _external_post_process
from Main_App.eeg_preprocessing import perform_preprocessing
from Main_App.load_utils import load_eeg_file


def _sanitize_folder_name(label: str) -> str:
    """Return a filesystem-safe folder name without underscores."""
    sanitized = label.replace('_', ' ').replace('/', '-').replace('\\', '-')
    sanitized = sanitized.strip()
    sanitized = re.sub(r'^\d+\s*-\s*', '', sanitized)
    return sanitized


def _stc_basename_from_fif(path: str) -> str:
    """Generate a SourceEstimate base filename from a FIF file path."""
    name = os.path.splitext(os.path.basename(path))[0]
    name = re.sub(r'[\s_-]*epo$', '', name, flags=re.IGNORECASE)
    name = re.sub(r'\s+', '_', name.strip())
    name = re.sub(r'_+', '_', name)
    return name

class ProcessingMixin:
    _queue_job_id = None
    def start_processing(self):
        if self.processing_thread and self.processing_thread.is_alive():
            messagebox.showwarning("Busy", "Processing is already running.")
            return
        if self.detection_thread and self.detection_thread.is_alive():
            messagebox.showwarning("Busy", "Event detection is running. Please wait.")
            return

        self.log("="*50)
        self.log("START PROCESSING Initiated...")
        if getattr(self, 'run_loreta_var', None) and getattr(self.run_loreta_var, 'get', lambda: False)():
            if not messagebox.askyesno(
                "Run LORETA",
                (
                    "WARNING: Enabling LORETA will significantly increase the "
                    "processing time of your dataset. Do you wish to continue?"
                ),
            ):
                self.log("User canceled processing after LORETA warning.")
                return

        if not self._validate_inputs():
            return

        self.preprocessed_data = {}
        self.progress_bar.set(0)
        self._current_progress = 0.0
        self._target_progress = 0.0
        self._max_progress = len(self.data_paths)
        self._start_time = time.time()
        self._processed_count = 0
        if hasattr(self, 'remaining_time_var') and self.remaining_time_var is not None:
            self.remaining_time_var.set("")
            self.after(0, self._update_time_remaining)
        self.busy = True
        self._set_controls_enabled(False)

        self.log("Starting background processing thread...")
        args = (list(self.data_paths), self.validated_params.copy(), self.gui_queue)
        self.processing_thread = threading.Thread(target=self._processing_thread_func, args=args, daemon=True)
        self.processing_thread.start()
        self._queue_job_id = self.after(100, self._periodic_queue_check)

    def _periodic_queue_check(self):
        done = False
        try:
            while True:
                msg = self.gui_queue.get_nowait()
                t   = msg.get('type')

                if t == 'log':
                    self.log(msg['message'])

                elif t == 'progress':
                    self._processed_count = msg['value']
                    frac = msg['value'] / self._max_progress
                    self._animate_progress_to(frac)

                elif t == 'post':
                    fname       = msg['file']
                    epochs_dict = msg['epochs_dict']    # { label: [Epochs, ...], ... }
                    labels      = msg['labels']         # [ 'Fruit vs Veg', ... ]

                    self.log(f"\n--- Post-processing File: {fname} ---")
                    # Temporarily replace preprocessed_data with this file's dict
                    original_data = self.preprocessed_data
                    self.preprocessed_data = epochs_dict
                    try:
                        _external_post_process(self, labels)
                    except Exception as e:
                        self.log(f"!!! post_process error for {fname}: {e}")
                    finally:
                        # restore (and free)
                        self.preprocessed_data = original_data
                        for lst in epochs_dict.values():
                            for ep in lst:
                                del ep
                        del epochs_dict
                        gc.collect()

                elif t == 'error':
                    self.log("!!! THREAD ERROR: " + msg['message'])
                    if tb := msg.get('traceback'):
                        # Log the traceback through the standard logger
                        self.log(tb)
                    done = True

                elif t == 'done':
                    done = True

        except queue.Empty:
            pass

        if not done and self.processing_thread and self.processing_thread.is_alive():
            self._queue_job_id = self.after(100, self._periodic_queue_check)
        else:
            self._finalize_processing(done)

    def _finalize_processing(self, success):
        """Finalize the batch/single processing: show completion dialog and reset state."""
        if success:
            self.log("--- Processing Run Completed Successfully ---")
            if self.validated_params and self.data_paths:
                output_folder = self.save_folder_path.get()
                n = len(self.data_paths)
                messagebox.showinfo(
                    "Processing Complete",
                    f"Analysis finished for {n} file{'s' if n!=1 else ''}.\n"\
                    f"Excel files saved to:\n{output_folder}"
                )
            else:
                messagebox.showinfo(
                    "Processing Finished",
                    "Processing run finished. Check logs for details."
                )
        else:
            self.log("--- Processing Run Finished with ERRORS ---")
            messagebox.showerror(
                "Processing Error",
                "An error occurred during processing. Please check the log for details."
            )

        self.busy = False
        self._set_controls_enabled(True)
        self.log(f"--- GUI Controls Re-enabled at {pd.Timestamp.now()} ---")

        self.data_paths = []
        self._max_progress = 1
        self.progress_bar.set(0.0)
        self._current_progress = 0.0
        self._target_progress = 0.0
        self._start_time = None
        self._processed_count = 0
        if hasattr(self, 'remaining_time_var') and self.remaining_time_var is not None:
            self.remaining_time_var.set("")
        self.preprocessed_data = {}

        if hasattr(self, 'log_text') and self.log_text.winfo_exists():
            self.log_text.configure(state="normal")
            ready_msg = (
                f"{pd.Timestamp.now().strftime('%H:%M:%S.%f')[:-3]} [GUI]: "
                "Ready for next file selection...\n"
            )
            self.log_text.insert(tk.END, ready_msg)
            self.log_text.see(tk.END)
            self.log_text.configure(state="disabled")

        self.processing_thread = None
        self._queue_job_id = None
        gc.collect()

        self.log("--- State Reset. Ready for next run. ---")

    def _animate_progress_to(self, target: float) -> None:
        self._target_progress = max(0.0, min(1.0, target))
        if not self._animating_progress:
            self._animating_progress = True
            self.after(0, self._animate_progress_step)

    def _animate_progress_step(self):
        diff = self._target_progress - self._current_progress
        if abs(diff) < 0.005:
            self._current_progress = self._target_progress
            self.progress_bar.set(self._current_progress)
            self._animating_progress = False
            return
        self._current_progress += 0.01 if diff > 0 else -0.01
        self.progress_bar.set(self._current_progress)
        self.after(20, self._animate_progress_step)

    def _update_time_remaining(self) -> None:
        if self._start_time is None:
            return
        elapsed = time.time() - self._start_time
        progress = self._current_progress
        if progress > 0:
            total_est = elapsed / progress
            remaining = max(0.0, total_est - elapsed)
            mins, secs = divmod(int(remaining), 60)
            text = f"Estimated time remaining: {mins:02d}:{secs:02d}"
        else:
            text = ""
        if hasattr(self, 'remaining_time_var') and self.remaining_time_var is not None:
            self.remaining_time_var.set(text)
        if self.processing_thread and self.processing_thread.is_alive():
            self.after(1000, self._update_time_remaining)

    def _processing_thread_func(self, data_paths, params, gui_queue):
        import gc

        event_id_map_from_gui = params.get('event_id_map', {})
        stim_channel_name = params.get('stim_channel', config.DEFAULT_STIM_CHANNEL)
        save_folder = self.save_folder_path.get()
        max_bad_channels_alert_thresh = params.get('max_bad_channels_alert_thresh', 9999)
        run_loreta_enabled = (
            getattr(self, 'run_loreta_var', None)
            and getattr(self.run_loreta_var, 'get', lambda: False)()
        )

        original_app_data_paths = list(self.data_paths)
        original_app_preprocessed_data = dict(self.preprocessed_data)

        quality_flagged_files_info_for_run = []

        try:
            for i, f_path in enumerate(data_paths):
                f_name = os.path.basename(f_path)
                gui_queue.put(
                    {'type': 'log', 'message': f"\n--- Processing file {i + 1}/{len(data_paths)}: {f_name} ---"})

                raw = None
                raw_proc = None
                num_kurtosis_bads = 0
                file_epochs = {}
                events = np.array([])

                extracted_pid_for_flagging = "UnknownPID"  # PID for quality_review_suggestions.txt
                pid_base_for_flagging = os.path.splitext(f_name)[0]
                pid_regex_flag = r"(?:[a-zA-Z_]*?)?(P\d+)"
                match_flag = re.search(pid_regex_flag, pid_base_for_flagging, re.IGNORECASE)
                if match_flag:
                    extracted_pid_for_flagging = match_flag.group(1).upper()
                else:
                    temp_pid = re.sub(
                        r'(_unamb|_ambig|_mid|_run\d*|_sess\d*|_task\w*|_eeg|_fpvs|_raw|_preproc|_ica|_EventsUpdated).*$',
                        '', pid_base_for_flagging, flags=re.IGNORECASE)
                    temp_pid = re.sub(r'[^a-zA-Z0-9]', '', temp_pid)
                    if temp_pid:
                        extracted_pid_for_flagging = temp_pid

                try:
                    raw = self.load_eeg_file(f_path)
                    if raw is None:
                        gui_queue.put({'type': 'log', 'message': f"Skipping file {f_name} due to load error."})
                        continue

                    if self.settings.debug_enabled():
                        gui_queue.put(
                            {'type': 'log', 'message': f"DEBUG [{f_name}]: Raw channel names after load: {raw.ch_names}"})

                    def thread_log_func_for_preprocess(message_from_preprocess):
                        if message_from_preprocess.startswith("DEBUG") and not self.settings.debug_enabled():
                            return
                        gui_queue.put({'type': 'log', 'message': message_from_preprocess})

                    if self.settings.debug_enabled():
                        gui_queue.put({'type': 'log',
                                       'message': f"DEBUG [{f_name}]: Calling perform_preprocessing. Stim_channel: '{stim_channel_name}'"})

                    raw_proc, num_kurtosis_bads = perform_preprocessing(
                        raw_input=raw.copy(), params=params,
                        log_func=thread_log_func_for_preprocess, filename_for_log=f_name
                    )
                    del raw
                    gc.collect()

                    if raw_proc is None:
                        gui_queue.put({'type': 'log', 'message': f"Skipping file {f_name} due to preprocess error."})
                        continue

                    if num_kurtosis_bads > max_bad_channels_alert_thresh:
                        alert_message = (f"QUALITY ALERT for {f_name} (PID: {extracted_pid_for_flagging}): "
                                         f"{num_kurtosis_bads} channels by Kurtosis (thresh: {max_bad_channels_alert_thresh}). File noted.")
                        gui_queue.put({'type': 'log', 'message': alert_message})
                        quality_flagged_files_info_for_run.append({
                            'pid': extracted_pid_for_flagging, 'filename': f_name,
                            'bad_channels_count': num_kurtosis_bads, 'threshold_used': max_bad_channels_alert_thresh
                        })

                    if self.settings.debug_enabled():
                        gui_queue.put({'type': 'log',
                                       'message': f"DEBUG [{f_name}]: Channels after perform_preprocessing: {raw_proc.ch_names}"})

                    file_extension = os.path.splitext(f_path)[1].lower()
<<<<<<< HEAD
                    if file_extension == ".set":
                        if hasattr(raw_proc, 'annotations') and raw_proc.annotations and len(raw_proc.annotations) > 0:
                            if self.settings.debug_enabled():
                                gui_queue.put({'type': 'log',
                                               'message': f"DEBUG [{f_name}]: Attempting event extraction using MNE annotations."})
                            mne_annots_event_id_map = {}
                            user_gui_int_ids = set(event_id_map_from_gui.values())
                            unique_raw_ann_descriptions = list(np.unique(raw_proc.annotations.description))
                            if self.settings.debug_enabled():
                                gui_queue.put({'type': 'log',
                                               'message': f"DEBUG [{f_name}]: Unique annotation descriptions in file: {unique_raw_ann_descriptions}"})
                            for desc_str_from_file in unique_raw_ann_descriptions:
                                mapped_id_for_this_desc = None
                                if desc_str_from_file in event_id_map_from_gui:
                                    mapped_id_for_this_desc = event_id_map_from_gui[desc_str_from_file]
                                if mapped_id_for_this_desc is None:
                                    numeric_part_match = re.search(r'\d+', desc_str_from_file)
                                    if numeric_part_match:
                                        try:
                                            extracted_num_from_desc = int(numeric_part_match.group(0))
                                            if (
                                                extracted_num_from_desc
                                                in user_gui_int_ids
                                            ):
                                                mapped_id_for_this_desc = (
                                                    extracted_num_from_desc
                                                )
                                        except ValueError:
                                            pass
                                if mapped_id_for_this_desc is not None:
                                    mne_annots_event_id_map[desc_str_from_file] = (
                                        mapped_id_for_this_desc
                                    )
                            if not mne_annots_event_id_map:
                                gui_queue.put({'type': 'log',
                                               'message': f"WARNING [{f_name}]: Could not create MNE event_id map from annotations."})
                            else:
                                if self.settings.debug_enabled():
                                    gui_queue.put({'type': 'log',
                                                   'message': f"DEBUG [{f_name}]: Using MNE event_id map for annotations: {mne_annots_event_id_map}"})
                                try:
                                    events, _ = mne.events_from_annotations(raw_proc, event_id=mne_annots_event_id_map,
                                                                            verbose=False, regexp=None)
                                    if events.size == 0:
                                        gui_queue.put(
                                            {
                                                'type': 'log',
                                                'message': (
                                                    f"WARNING [{f_name}]: mne.events_from_annotations returned no events with map: {mne_annots_event_id_map}."
                                                ),
                                            }
                                        )
                                except Exception as e_ann:
                                    gui_queue.put(
                                        {
                                            'type': 'log',
                                            'message': f"ERROR [{f_name}]: Failed to get events from annotations: {e_ann}",
                                        }
                                    )
                                    events = np.array([])
                        else:
                            gui_queue.put(
                                {
                                    'type': 'log',
                                    'message': f"WARNING [{f_name}]: File has no MNE annotations on raw_proc.",
                                }
                            )
                        if events.size == 0:
                            gui_queue.put(
                                {
                                    'type': 'log',
                                    'message': f"FINAL WARNING [{f_name}]: No events extracted from annotations for this file.",
                                }
                            )
=======
                    if self.settings.debug_enabled():
                        gui_queue.put({'type': 'log',
                                       'message': f"DEBUG [{f_name}]: File is '{file_extension}'. Using mne.find_events on stim_channel '{stim_channel_name}'."})
                    if stim_channel_name not in raw_proc.ch_names:
                        gui_queue.put({'type': 'log',
                                       'message': f"ERROR [{f_name}]: Stim_channel '{stim_channel_name}' NOT in preprocessed data."})
>>>>>>> 32f5ba88
                    else:
                        try:
                            events = mne.find_events(raw_proc, stim_channel=stim_channel_name, consecutive=True,
                                                     verbose=False)
                        except Exception as e_find:
                            gui_queue.put({'type': 'log',
                                           'message': f"ERROR [{f_name}]: Exception mne.find_events: {e_find}"})
                    if events.size == 0:
                        gui_queue.put(
                            {
                                'type': 'log',
                                'message': f"CRITICAL WARNING [{f_name}]: Event extraction resulted in empty events array.",
                            }
                        )

                    if self.settings.debug_enabled():
                        gui_queue.put({'type': 'log',
                                       'message': f"DEBUG [{f_name}]: Starting epoching based on GUI event_id_map: {event_id_map_from_gui}"})
                    for lbl, num_id_val_gui in event_id_map_from_gui.items():
                        if self.settings.debug_enabled():
                            gui_queue.put({'type': 'log',
                                           'message': f"DEBUG [{f_name}]: Attempting to epoch for GUI label '{lbl}' (using Int ID: {num_id_val_gui}). Events array shape: {events.shape}"})
                        if events.size > 0 and num_id_val_gui in events[:, 2]:
                            try:
                                epochs = mne.Epochs(raw_proc, events, event_id={lbl: num_id_val_gui},
                                                    tmin=params['epoch_start'], tmax=params['epoch_end'],
                                                    preload=True, verbose=False, baseline=None, on_missing='warn')
                                if len(epochs.events) > 0:
                                    gui_queue.put({'type': 'log',
                                                   'message': f"  -> Successfully created {len(epochs.events)} epochs for GUI label '{lbl}' in {f_name}."})
                                    file_epochs[lbl] = [epochs]
                                else:
                                    gui_queue.put({'type': 'log',
                                                   'message': f"  -> No epochs generated for GUI label '{lbl}' in {f_name}."})
                            except Exception as e_epoch:
                                gui_queue.put({'type': 'log',
                                               'message': f"!!! Epoching error for GUI label '{lbl}' in {f_name}: {e_epoch}\n{traceback.format_exc()}"})
                        else:
                            if self.settings.debug_enabled():
                                gui_queue.put({'type': 'log',
                                               'message': f"DEBUG [{f_name}]: Target Int ID {num_id_val_gui} for GUI label '{lbl}' not found in extracted events. Skipping."})
                    if self.settings.debug_enabled():
                        gui_queue.put(
                            {'type': 'log', 'message': f"DEBUG [{f_name}]: Epoching loop for all GUI labels finished."})

                except Exception as file_proc_err:
                    gui_queue.put({'type': 'log',
                                   'message': f"!!! Error during main processing for {f_name}: {file_proc_err}\n{traceback.format_exc()}"})

                finally:
                    if self.settings.debug_enabled():
                        gui_queue.put({'type': 'log', 'message': f"DEBUG [{f_name}]: Entering finally block for file."})
                    has_valid_data = False
                    if file_epochs:
                        has_valid_data = any(
                            elist and elist[0] and isinstance(elist[0], mne.Epochs) and hasattr(elist[0],
                                'events') and len(
                                elist[0].events) > 0
                            for elist in file_epochs.values()
                        )
                    if self.settings.debug_enabled():
                        gui_queue.put(
                            {'type': 'log', 'message': f"DEBUG [{f_name}]: Value of has_valid_data: {has_valid_data}"})

                    if raw_proc is not None and has_valid_data:
                        gui_queue.put({'type': 'log', 'message': f"--- Calling Post‐process for {f_name} ---"})
                        temp_original_data_paths = self.data_paths
                        temp_original_preprocessed_data = self.preprocessed_data
                        self.data_paths = [f_path]
                        self.preprocessed_data = file_epochs
                        try:
                            self.post_process(list(file_epochs.keys()))
                        except Exception as e_post:
                            gui_queue.put({'type': 'log',
                                           'message': f"!!! Post-processing/Excel error for {f_name}: {e_post}\n{traceback.format_exc()}"})
                        finally:
                            self.data_paths = temp_original_data_paths
                            self.preprocessed_data = temp_original_preprocessed_data

                        # === Source localization ===
                        if run_loreta_enabled:
                            try:

                                fwd, subj, subj_dir = source_model.prepare_head_model(raw_proc)
                                noise_cov = source_model.estimate_noise_cov(raw_proc)
                                inv = source_model.make_inverse_operator(raw_proc, fwd, noise_cov)
                                stc_dict = source_model.apply_sloreta(file_epochs, inv)

                                for cond_label, stc in stc_dict.items():
                                    cond_folder = os.path.join(
                                        save_folder,
                                        "LORETA RESULTS",
                                        _sanitize_folder_name(cond_label),
                                    )
                                    os.makedirs(cond_folder, exist_ok=True)
                                    base_name = _stc_basename_from_fif(
                                        f"{os.path.splitext(f_name)[0]} {cond_label}.fif"
                                    )
                                    stc_base = os.path.join(cond_folder, base_name)
                                    stc.save(stc_base)


                                    excel_name = f"{extracted_pid_for_flagging}_{cond_label.replace(' ', '_')}_Results.xlsx"
                                    excel_path = os.path.join(cond_folder, excel_name)
                                    try:
                                        df = source_model.source_to_dataframe(stc)
                                        source_model.append_source_to_excel(excel_path, f"{cond_label}_Source", df)
                                    except Exception as e_xl:
                                        gui_queue.put({'type': 'log', 'message': f"Error appending source results: {e_xl}"})
                            except Exception as e_src:
                                gui_queue.put({'type': 'log', 'message': f"Source localization error for {f_name}: {e_src}"})
                    if raw_proc is not None and getattr(self, 'save_fif_var', None) and getattr(self.save_fif_var, 'get', lambda: False)():
                        try:
                            fif_dir = os.path.join(save_folder, ".fif files")
                            os.makedirs(fif_dir, exist_ok=True)
                            for cond_label, epoch_list in file_epochs.items():
                                if not epoch_list or not isinstance(epoch_list[0], mne.Epochs):
                                    continue
                                cond_subfolder = os.path.join(
                                    fif_dir, _sanitize_folder_name(cond_label)
                                )
                                os.makedirs(cond_subfolder, exist_ok=True)
                                cond_fname = (
                                    f"{os.path.splitext(f_name)[0]}_{cond_label.replace(' ', '_')}-epo.fif"
                                )
                                cond_path = os.path.join(cond_subfolder, cond_fname)

                                auto_loc = (
                                    self.settings.get(
                                        'loreta',
                                        'auto_oddball_localization',
                                        'False',
                                    ).lower()
                                    == 'true'
                                ) and run_loreta_enabled
                                if auto_loc:
                                    sanitized_folder = _sanitize_folder_name(cond_label)
                                    out_folder = os.path.join(
                                        save_folder, 'LORETA RESULTS', sanitized_folder
                                    )
                                    os.makedirs(out_folder, exist_ok=True)
                                    try:
                                        gui_queue.put({'type': 'log', 'message': f"Running oddball localization for {cond_label}..."})
                                        thr_str = self.settings.get('loreta', 'loreta_threshold', '0.0')
                                        try:
                                            thr_val = float(thr_str)
                                        except ValueError:
                                            thr_val = None
                                        start_ms = self.settings.get('loreta', 'time_window_start_ms', '')
                                        end_ms = self.settings.get('loreta', 'time_window_end_ms', '')
                                        try:
                                            t_window = (
                                                float(start_ms),
                                                float(end_ms),
                                            ) if start_ms and end_ms else None
                                        except ValueError:
                                            t_window = None
                                        handler = QueueLogHandler(gui_queue)
                                        pkg_logger = logging.getLogger("Tools.SourceLocalization")
                                        pkg_logger.addHandler(handler)
                                        try:
                                            eloreta_runner.run_source_localization(
                                                cond_path,
                                                out_folder,
                                                oddball=True,
                                                stc_basename=_stc_basename_from_fif(cond_path),
                                                log_func=lambda m: gui_queue.put({'type': 'log', 'message': m}),
                                                progress_cb=lambda f: gui_queue.put({'type': 'log', 'message': f"Localization {cond_label}: {int(f*100)}%"}),
                                                show_brain=False,
                                                epochs=epoch_list[0],
                                                threshold=thr_val,
                                                time_window=t_window,
                                            )
                                        finally:
                                            pkg_logger.removeHandler(handler)
                                        gui_queue.put({'type': 'log', 'message': f"Localization complete for {cond_label}."})
                                    except Exception as e_loc:
                                        gui_queue.put({'type': 'log', 'message': f"Localization failed for {cond_label}: {e_loc}"})

                                epoch_list[0].save(cond_path, overwrite=True)
                                gui_queue.put({'type': 'log', 'message': f"Condition FIF saved to: {cond_path}"})

                        except Exception as e_save:
                            gui_queue.put({'type': 'log', 'message': f"Error saving FIF for {f_name}: {e_save}"})
                    elif raw_proc is not None:
                        gui_queue.put({'type': 'log', 'message': 'FIF saving disabled.'})
                    else:
                        gui_queue.put({'type': 'log', 'message': f'Skipping FIF save for {f_name} (no preprocessed data).'})

                    gui_queue.put({'type': 'log', 'message': f"Cleaning up memory for {f_name}..."})
                    if isinstance(file_epochs, dict):
                        for epochs_list_to_del in file_epochs.values():
                            if epochs_list_to_del and epochs_list_to_del[0] is not None:
                                if hasattr(epochs_list_to_del[0], '_data') and epochs_list_to_del[0]._data is not None:
                                    del epochs_list_to_del[0]._data
                                del epochs_list_to_del[0]
                        file_epochs.clear()
                    if isinstance(raw_proc, mne.io.BaseRaw):
                        del raw_proc
                    gc.collect()
                    gui_queue.put({'type': 'log', 'message': f"Memory cleanup for {f_name} complete."})

                gui_queue.put({'type': 'progress', 'value': i + 1})
            if quality_flagged_files_info_for_run:
                quality_file_path = os.path.join(save_folder, "quality_review_suggestions.txt")
                try:
                    with open(quality_file_path, 'w') as qf:
                        qf.write("PID,OriginalFilename,NumBadChannels,ThresholdUsed\n")
                        for item in quality_flagged_files_info_for_run:
                            qf.write(
                                f"{item['pid']},{item['filename']},{item['bad_channels_count']},{item['threshold_used']}\n")
                    gui_queue.put(
                        {'type': 'log', 'message': f"Quality review suggestions saved to: {quality_file_path}"})
                except Exception as e_qf:
                    gui_queue.put({'type': 'log', 'message': f"Error saving quality review file: {e_qf}"})

            gui_queue.put({'type': 'done'})

        except Exception as e_thread:
            gui_queue.put({'type': 'error', 'message': f"Critical error in processing thread: {e_thread}",
                           'traceback': traceback.format_exc()})
            gui_queue.put({'type': 'done'})
        finally:
            self.data_paths = original_app_data_paths
            self.preprocessed_data = original_app_preprocessed_data

    def load_eeg_file(self, filepath):
        """Wrapper around :func:`load_eeg_file` that passes ``self`` as the logger."""
        return load_eeg_file(self, filepath)<|MERGE_RESOLUTION|>--- conflicted
+++ resolved
@@ -316,7 +316,7 @@
                                        'message': f"DEBUG [{f_name}]: Channels after perform_preprocessing: {raw_proc.ch_names}"})
 
                     file_extension = os.path.splitext(f_path)[1].lower()
-<<<<<<< HEAD
+
                     if file_extension == ".set":
                         if hasattr(raw_proc, 'annotations') and raw_proc.annotations and len(raw_proc.annotations) > 0:
                             if self.settings.debug_enabled():
@@ -391,14 +391,7 @@
                                     'message': f"FINAL WARNING [{f_name}]: No events extracted from annotations for this file.",
                                 }
                             )
-=======
-                    if self.settings.debug_enabled():
-                        gui_queue.put({'type': 'log',
-                                       'message': f"DEBUG [{f_name}]: File is '{file_extension}'. Using mne.find_events on stim_channel '{stim_channel_name}'."})
-                    if stim_channel_name not in raw_proc.ch_names:
-                        gui_queue.put({'type': 'log',
-                                       'message': f"ERROR [{f_name}]: Stim_channel '{stim_channel_name}' NOT in preprocessed data."})
->>>>>>> 32f5ba88
+
                     else:
                         try:
                             events = mne.find_events(raw_proc, stim_channel=stim_channel_name, consecutive=True,
