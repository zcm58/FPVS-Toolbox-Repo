"""GUI window for editing FPVS Toolbox preferences.

The :class:`SettingsWindow` presents tabs of configurable options such as file
paths, appearance settings and analysis parameters.  It interfaces with
``SettingsManager`` to load existing values and persist any changes made by the
user.
"""

import os
import tkinter as tk
from tkinter import filedialog
import customtkinter as ctk
from customtkinter import CTkInputDialog
import CTkMessagebox
from Tools.SourceLocalization.data_utils import fetch_fsaverage_with_progress

from config import init_fonts, FONT_MAIN
from .settings_manager import SettingsManager
from .roi_settings_editor import ROISettingsEditor


def _find_fsaverage_dir() -> str:
    """Return the fsaverage directory if it exists locally."""
    try:
        import mne
        subjects_dir = mne.get_config("SUBJECTS_DIR", os.getenv("SUBJECTS_DIR"))
        if subjects_dir:
            subjects_dir = os.path.expanduser(subjects_dir)
            if os.path.basename(subjects_dir) == "fsaverage":
                path = subjects_dir
            else:
                path = os.path.join(subjects_dir, "fsaverage")
            if os.path.isdir(path):
                return path
    except Exception:
        pass
    return ''


class SettingsWindow(ctk.CTkToplevel):
    def __init__(self, master, manager: SettingsManager):
        super().__init__(master)
        # Ensure this window stays above its parent
        self.transient(master)
        self.manager = manager
        init_fonts()
        self.option_add("*Font", str(FONT_MAIN), 80)
        self.title("Settings")
        # Widen the window slightly so the debug checkbox
        # is not clipped on some platforms
        self.geometry("600x600")
        self.resizable(False, False)
        self._build_ui()
        # Bring settings window to the front when opened
        self.lift()
        self.attributes('-topmost', True)
        self.after(0, lambda: self.attributes('-topmost', False))
        self.focus_force()

    def _build_ui(self):
        pad = 10
        self.columnconfigure(0, weight=1)
        self.rowconfigure(0, weight=1)

        tabview = ctk.CTkTabview(self)
        tabview.grid(row=0, column=0, padx=pad, pady=pad, sticky="nsew")
        gen_tab = tabview.add("General")
        stats_tab = tabview.add("Stats")
        oddball_tab = tabview.add("Oddball")
        loreta_tab = tabview.add("LORETA")
        gen_tab.columnconfigure(1, weight=1)
        stats_tab.columnconfigure(1, weight=1)
        oddball_tab.columnconfigure(1, weight=1)
        loreta_tab.columnconfigure(1, weight=1)

        # --- General Tab ---
        ctk.CTkLabel(gen_tab, text="Appearance", font=ctk.CTkFont(weight="bold")).grid(row=0, column=0, columnspan=2, pady=(pad, 0))
        mode_var = tk.StringVar(value=self.manager.get('appearance', 'mode', 'System'))
        ctk.CTkOptionMenu(gen_tab, variable=mode_var, values=["System", "Dark", "Light"]).grid(row=1, column=0, columnspan=2, padx=pad, pady=(0, pad), sticky="ew")
        self.mode_var = mode_var

        ctk.CTkLabel(gen_tab, text="Default Data Folder").grid(row=2, column=0, sticky="w", padx=pad)
        data_var = tk.StringVar(value=self.manager.get('paths', 'data_folder', ''))
        ctk.CTkEntry(gen_tab, textvariable=data_var).grid(row=2, column=1, sticky="ew", padx=pad)
        ctk.CTkButton(gen_tab, text="Browse", command=lambda: self._select_folder(data_var)).grid(row=2, column=2, padx=(0, pad))
        self.data_var = data_var

        ctk.CTkLabel(gen_tab, text="Default Output Folder").grid(row=3, column=0, sticky="w", padx=pad, pady=(pad, 0))
        out_var = tk.StringVar(value=self.manager.get('paths', 'output_folder', ''))
        ctk.CTkEntry(gen_tab, textvariable=out_var).grid(row=3, column=1, sticky="ew", padx=pad, pady=(pad, 0))
        ctk.CTkButton(gen_tab, text="Browse", command=lambda: self._select_folder(out_var)).grid(row=3, column=2, padx=(0, pad), pady=(pad, 0))
        self.out_var = out_var

        ctk.CTkLabel(gen_tab, text="Main Window Size (WxH)").grid(row=4, column=0, sticky="w", padx=pad, pady=(pad, 0))
        main_var = tk.StringVar(value=self.manager.get('gui', 'main_size', '750x920'))
        ctk.CTkEntry(gen_tab, textvariable=main_var).grid(row=4, column=1, columnspan=2, sticky="ew", padx=pad, pady=(pad, 0))
        self.main_var = main_var

        ctk.CTkLabel(gen_tab, text="Stats Window Size (WxH)").grid(row=5, column=0, sticky="w", padx=pad)
        stats_var = tk.StringVar(value=self.manager.get('gui', 'stats_size', '950x950'))
        ctk.CTkEntry(gen_tab, textvariable=stats_var).grid(row=5, column=1, columnspan=2, sticky="ew", padx=pad)
        self.stats_var = stats_var

        ctk.CTkLabel(gen_tab, text="Image Resizer Size (WxH)").grid(row=6, column=0, sticky="w", padx=pad)
        resize_var = tk.StringVar(value=self.manager.get('gui', 'resizer_size', '800x600'))
        ctk.CTkEntry(gen_tab, textvariable=resize_var).grid(row=6, column=1, columnspan=2, sticky="ew", padx=pad)
        self.resize_var = resize_var

        ctk.CTkLabel(gen_tab, text="Advanced Analysis Size (WxH)").grid(row=7, column=0, sticky="w", padx=pad)
        adv_var = tk.StringVar(value=self.manager.get('gui', 'advanced_size', '1050x850'))
        ctk.CTkEntry(gen_tab, textvariable=adv_var).grid(row=7, column=1, columnspan=2, sticky="ew", padx=pad)
        self.adv_var = adv_var

        ctk.CTkLabel(gen_tab, text="Stim Channel").grid(row=8, column=0, sticky="w", padx=pad, pady=(pad, 0))
        stim_var = tk.StringVar(value=self.manager.get('stim', 'channel', 'Status'))
        ctk.CTkEntry(gen_tab, textvariable=stim_var).grid(row=8, column=1, columnspan=2, sticky="ew", padx=pad, pady=(pad, 0))
        self.stim_var = stim_var

        ctk.CTkLabel(gen_tab, text="Default Conditions (comma)").grid(row=9, column=0, sticky="w", padx=pad, pady=(pad, 0))
        cond_var = tk.StringVar(value=self.manager.get('events', 'labels', ''))
        ctk.CTkEntry(gen_tab, textvariable=cond_var).grid(row=9, column=1, columnspan=2, sticky="ew", padx=pad, pady=(pad, 0))
        self.cond_var = cond_var

        ctk.CTkLabel(gen_tab, text="Default IDs (comma)").grid(row=10, column=0, sticky="w", padx=pad)
        id_var = tk.StringVar(value=self.manager.get('events', 'ids', ''))
        ctk.CTkEntry(gen_tab, textvariable=id_var).grid(row=10, column=1, columnspan=2, sticky="ew", padx=pad)
        self.id_var = id_var

        debug_default = self.manager.get('debug', 'enabled', 'False').lower() == 'true'
        self.debug_var = tk.BooleanVar(value=debug_default)
        ctk.CTkLabel(gen_tab, text="Debug Mode").grid(row=11, column=0, sticky="w", padx=pad, pady=(pad, 0))
        ctk.CTkCheckBox(gen_tab, text="Enable", variable=self.debug_var).grid(row=11, column=1, sticky="w", padx=pad, pady=(pad, 0))

        ctk.CTkLabel(
            gen_tab,
            text="Number of CPU cores to use for processing",
        ).grid(row=12, column=0, sticky="w", padx=pad, pady=(pad, 0))
        jobs_var = tk.StringVar(value=self.manager.get("loreta", "n_jobs", "2"))
        ctk.CTkEntry(gen_tab, textvariable=jobs_var).grid(
            row=12, column=1, columnspan=2, sticky="ew", padx=pad, pady=(pad, 0)
        )
        self.jobs_var = jobs_var

        btn_frame = ctk.CTkFrame(gen_tab, fg_color="transparent")
        btn_frame.grid(row=13, column=0, columnspan=3, sticky="w", padx=pad, pady=(pad, 0))
        ctk.CTkButton(
            btn_frame,
            text="View Saved Configurations",
            command=self._view_configs,
        ).pack(side="left")

        # --- Stats Tab ---
        ctk.CTkLabel(stats_tab, text="FPVS Base Frequency (Hz)").grid(row=0, column=0, sticky="w", padx=pad, pady=(pad, 0))
        base_var = tk.StringVar(value=self.manager.get('analysis', 'base_freq', '6.0'))
        ctk.CTkEntry(stats_tab, textvariable=base_var).grid(row=0, column=1, columnspan=2, sticky="ew", padx=pad, pady=(pad, 0))
        self.base_var = base_var

        ctk.CTkLabel(stats_tab, text="BCA Harmonic Upper Limit (Hz)").grid(row=1, column=0, sticky="w", padx=pad)
        bca_var = tk.StringVar(value=self.manager.get('analysis', 'bca_upper_limit', '16.8'))
        ctk.CTkEntry(stats_tab, textvariable=bca_var).grid(row=1, column=1, columnspan=2, sticky="ew", padx=pad)
        self.bca_var = bca_var

        ctk.CTkLabel(stats_tab, text="Alpha value for ANOVA").grid(row=2, column=0, sticky="w", padx=pad, pady=(pad, 0))
        alpha_var = tk.StringVar(value=self.manager.get('analysis', 'alpha', '0.05'))
        ctk.CTkEntry(stats_tab, textvariable=alpha_var).grid(row=2, column=1, columnspan=2, sticky="ew", padx=pad, pady=(pad, 0))
        self.alpha_var = alpha_var

        ctk.CTkLabel(stats_tab, text="Regions of Interest", font=ctk.CTkFont(weight="bold")).grid(row=3, column=0, columnspan=3, sticky="w", padx=pad, pady=(pad, 0))
        roi_pairs = self.manager.get_roi_pairs()
        self.roi_editor = ROISettingsEditor(stats_tab, roi_pairs)
        self.roi_editor.scroll.grid(row=4, column=0, columnspan=3, sticky="nsew", padx=pad)
        stats_tab.rowconfigure(4, weight=1)
        ctk.CTkButton(stats_tab, text="+ Add ROI", command=self.roi_editor.add_entry).grid(row=5, column=0, columnspan=3, sticky="w", padx=pad, pady=(0, pad))

        # --- Oddball Tab ---
        ctk.CTkLabel(oddball_tab, text="Oddball Frequency (Hz)").grid(row=0, column=0, sticky="w", padx=pad, pady=(pad, 0))
        odd_var = tk.StringVar(value=self.manager.get('analysis', 'oddball_freq', '1.2'))
        ctk.CTkEntry(oddball_tab, textvariable=odd_var).grid(row=0, column=1, columnspan=2, sticky="ew", padx=pad, pady=(pad, 0))
        self.odd_var = odd_var

        ctk.CTkLabel(oddball_tab, text="Oddball Harmonics").grid(row=1, column=0, sticky="w", padx=pad)
        harm_var = tk.StringVar(value=self.manager.get('loreta', 'oddball_harmonics', '1.2,2.4,3.6,4.8,7.2,8.4,9.6,10.8'))
        ctk.CTkEntry(oddball_tab, textvariable=harm_var).grid(row=1, column=1, columnspan=2, sticky="ew", padx=pad)
        self.harm_var = harm_var

        # --- LORETA Tab ---


        install_base = os.path.dirname(os.path.dirname(os.path.abspath(__file__)))
        fs_default = _find_fsaverage_dir()
        if not fs_default:
            fs_default = fetch_fsaverage_with_progress(install_base, log_func=print)

        ctk.CTkLabel(loreta_tab, text="MRI Directory").grid(row=0, column=0, sticky="w", padx=pad, pady=(pad, 0))
        mri_var = tk.StringVar(value=self.manager.get('loreta', 'mri_path', fs_default))
        ctk.CTkEntry(loreta_tab, textvariable=mri_var).grid(row=0, column=1, sticky="ew", padx=pad, pady=(pad, 0))
        ctk.CTkButton(loreta_tab, text="Browse", command=lambda: self._select_folder(mri_var)).grid(row=0, column=2, padx=(0, pad), pady=(pad, 0))
        self.mri_var = mri_var

        ctk.CTkLabel(loreta_tab, text="Low Freq (Hz)").grid(row=1, column=0, sticky="w", padx=pad)
        low_var = tk.StringVar(value=self.manager.get('loreta', 'loreta_low_freq', '0.1'))
        ctk.CTkEntry(loreta_tab, textvariable=low_var).grid(row=1, column=1, sticky="ew", padx=pad)
        self.low_var = low_var

        ctk.CTkLabel(loreta_tab, text="High Freq (Hz)").grid(row=2, column=0, sticky="w", padx=pad)
        high_var = tk.StringVar(value=self.manager.get('loreta', 'loreta_high_freq', '40.0'))
        ctk.CTkEntry(loreta_tab, textvariable=high_var).grid(row=2, column=1, sticky="ew", padx=pad)
        self.high_var = high_var

        ctk.CTkLabel(loreta_tab, text="SNR").grid(row=3, column=0, sticky="w", padx=pad)
        snr_var = tk.StringVar(value=self.manager.get('loreta', 'loreta_snr', '3.0'))
        ctk.CTkEntry(loreta_tab, textvariable=snr_var).grid(row=3, column=1, sticky="ew", padx=pad)
        self.snr_var = snr_var

        ctk.CTkLabel(loreta_tab, text="Threshold").grid(row=5, column=0, sticky="w", padx=pad)
        thr_var = tk.StringVar(value=self.manager.get('loreta', 'loreta_threshold', '0.0'))
        ctk.CTkEntry(loreta_tab, textvariable=thr_var).grid(row=5, column=1, sticky="ew", padx=pad)
        self.thr_var = thr_var

        ctk.CTkLabel(loreta_tab, text="Time Window (ms)").grid(row=6, column=0, sticky="w", padx=pad)
        t_start_var = tk.StringVar(value=self.manager.get('loreta', 'time_window_start_ms', ''))
        t_end_var = tk.StringVar(value=self.manager.get('loreta', 'time_window_end_ms', ''))
        ctk.CTkEntry(loreta_tab, textvariable=t_start_var, width=80).grid(row=6, column=1, sticky="w", padx=pad)
        ctk.CTkEntry(loreta_tab, textvariable=t_end_var, width=80).grid(row=6, column=2, sticky="w", padx=pad)
        self.t_start_var = t_start_var
        self.t_end_var = t_end_var

        ctk.CTkLabel(loreta_tab, text="Display Time (ms)").grid(row=7, column=0, sticky="w", padx=pad)
        disp_var = tk.StringVar(value=self.manager.get('visualization', 'time_index_ms', '100'))
        ctk.CTkEntry(loreta_tab, textvariable=disp_var, width=80).grid(row=7, column=1, sticky="w", padx=pad)
        self.disp_var = disp_var

        auto_loc_default = self.manager.get('loreta', 'auto_oddball_localization', 'False').lower() == 'true'
        self.auto_loc_var = tk.BooleanVar(value=auto_loc_default)
        ctk.CTkCheckBox(
            loreta_tab,
            text="Auto Oddball Localization",
            variable=self.auto_loc_var,

        ).grid(row=4, column=0, columnspan=2, sticky="w", padx=pad)


        btn_frame = ctk.CTkFrame(self, fg_color="transparent")
        btn_frame.grid(row=1, column=0, pady=(0, pad))
        ctk.CTkButton(btn_frame, text="Reset to Defaults", command=self._reset).pack(side="left", padx=pad)
        ctk.CTkButton(btn_frame, text="Save", command=self._save).pack(side="right", padx=pad)

    def _select_folder(self, var):
        folder = filedialog.askdirectory()
        if folder:
            var.set(folder)

    def _reset(self):
        self.manager.reset()
        self.destroy()

    def _apply_changes(self):
        self.manager.set('appearance', 'mode', self.mode_var.get())
        self.manager.set('paths', 'data_folder', self.data_var.get())
        self.manager.set('paths', 'output_folder', self.out_var.get())
        self.manager.set('gui', 'main_size', self.main_var.get())
        self.manager.set('gui', 'stats_size', self.stats_var.get())
        self.manager.set('gui', 'resizer_size', self.resize_var.get())
        self.manager.set('gui', 'advanced_size', self.adv_var.get())
        self.manager.set('stim', 'channel', self.stim_var.get())
        self.manager.set('events', 'labels', self.cond_var.get())
        self.manager.set('events', 'ids', self.id_var.get())
        self.manager.set('analysis', 'base_freq', self.base_var.get())
        self.manager.set('analysis', 'oddball_freq', self.odd_var.get())
        self.manager.set('analysis', 'bca_upper_limit', self.bca_var.get())
        self.manager.set('analysis', 'alpha', self.alpha_var.get())
        self.manager.set_roi_pairs(self.roi_editor.get_pairs())
        self.manager.set('loreta', 'mri_path', self.mri_var.get())
        self.manager.set('loreta', 'loreta_low_freq', self.low_var.get())
        self.manager.set('loreta', 'loreta_high_freq', self.high_var.get())
        self.manager.set('loreta', 'oddball_harmonics', self.harm_var.get())
        self.manager.set('loreta', 'loreta_snr', self.snr_var.get())
        self.manager.set('loreta', 'loreta_threshold', self.thr_var.get())
        self.manager.set('loreta', 'time_window_start_ms', self.t_start_var.get())
        self.manager.set('loreta', 'time_window_end_ms', self.t_end_var.get())
        self.manager.set('loreta', 'n_jobs', self.jobs_var.get())
        self.manager.set('visualization', 'time_index_ms', self.disp_var.get())
        self.manager.set(
            'loreta',
            'auto_oddball_localization',
            str(self.auto_loc_var.get()),
        )
        prev_debug = self.manager.get('debug', 'enabled', 'False').lower() == 'true'
        self.manager.set('debug', 'enabled', str(self.debug_var.get()))
        self.manager.save()

        # Update ROI definitions in any open Stats windows
        try:
            from Tools.Stats.stats_helpers import load_rois_from_settings, apply_rois_to_modules
            from Tools.Stats.stats import StatsAnalysisWindow
            rois = load_rois_from_settings(self.manager)
            apply_rois_to_modules(rois)
            for child in self.master.winfo_children():
                if isinstance(child, StatsAnalysisWindow):
                    child.refresh_rois()
        except Exception:
            pass

        try:
            from config import update_target_frequencies
            update_target_frequencies(float(self.odd_var.get()), float(self.bca_var.get()))
        except Exception:
            pass

        if hasattr(self.master, 'set_appearance_mode'):
            self.master.set_appearance_mode(self.mode_var.get())

        if prev_debug != self.debug_var.get():
            from tkinter import messagebox
            messagebox.showinfo("Restart Required", "Please restart the app for debug mode changes to take effect.")

    def _save(self):
        self._apply_changes()
        self.destroy()

    def _export_config(self):

        dlg = CTkInputDialog(
            title="Save Configuration", text="Enter a name for this configuration:"
        )
        name = dlg.get_input()
        if name:
            self._apply_changes()
            self.manager.export_named(name.strip())
            CTkMessagebox.CTkMessagebox(
                title="Saved", message=f"Configuration saved as '{name}'.", icon="check", master=self
            )

    def _import_config(self):
        name = self._select_config()
        if name:
            try:
                self.manager.load_named(name)
            except FileNotFoundError:
                CTkMessagebox.CTkMessagebox(
                    title="Error", message=f"Configuration '{name}' not found.", icon="cancel", master=self
                )
                return
            self._refresh_fields()
            self._apply_changes()

    def _view_configs(self):
        names = self.manager.list_configs()

        win = ctk.CTkToplevel(self)
        win.title("Saved Configurations")
        win.geometry("300x300")
        win.resizable(False, False)
        win.transient(self)
        win.grab_set()

        listbox = tk.Listbox(win, activestyle="none")
        for n in names:
            listbox.insert("end", n)
        listbox.pack(fill="both", expand=True, padx=10, pady=(10, 0))

        btn_frame = ctk.CTkFrame(win, fg_color="transparent")
        btn_frame.pack(pady=10)

        def _save_new():
            dlg = CTkInputDialog(
                title="Save Configuration",
                text="Enter a name for this configuration:",
            )
            name = dlg.get_input()
            if name:
                self._apply_changes()
                self.manager.export_named(name.strip())
                listbox.delete(0, "end")
                for n in self.manager.list_configs():
                    listbox.insert("end", n)
                CTkMessagebox.CTkMessagebox(
                    title="Saved",
                    message=f"Configuration saved as '{name}'.",
                    icon="check",
                    master=self,
                )

        def _load_selected():
            sel = listbox.curselection()
            if not sel:
                CTkMessagebox.CTkMessagebox(
                    title="Select configuration",
                    message="Select configuration to load",
                    icon="warning",
                    master=win,
                )
                return
            name = listbox.get(sel[0])
            try:
                self.manager.load_named(name)
            except FileNotFoundError:
                CTkMessagebox.CTkMessagebox(
                    title="Error",
                    message=f"Configuration '{name}' not found.",
                    icon="cancel",
                    master=win,
                )
                return
            self._refresh_fields()
            self._apply_changes()
            win.destroy()

<<<<<<< HEAD
        def _delete_selected():
            sel = listbox.curselection()
            if not sel:
                CTkMessagebox.CTkMessagebox(
                    title="Select configuration",
                    message="Select configuration to delete",
                    icon="warning",
                    master=win,
                )
                return
            name = listbox.get(sel[0])
            try:
                self.manager.delete_named(name)
            except FileNotFoundError:
                CTkMessagebox.CTkMessagebox(
                    title="Error",
                    message=f"Configuration '{name}' not found.",
                    icon="cancel",
                    master=win,
                )
                return
            listbox.delete(sel[0])
            CTkMessagebox.CTkMessagebox(
                title="Deleted",
                message=f"Configuration '{name}' deleted.",
                icon="check",
                master=win,
            )

=======
>>>>>>> 25a9a283
        ctk.CTkButton(btn_frame, text="Save New Config", command=_save_new).pack(
            side="left", padx=(0, 10)
        )
        ctk.CTkButton(btn_frame, text="Load Config", command=_load_selected).pack(
<<<<<<< HEAD
            side="left", padx=(0, 10)
        )
        ctk.CTkButton(btn_frame, text="Delete Config", command=_delete_selected).pack(
=======
>>>>>>> 25a9a283
            side="left"
        )

        win.wait_window()

    def _select_config(self):
        names = self.manager.list_configs()
        if not names:
            CTkMessagebox.CTkMessagebox(
                title="No Configurations",
                message="No saved configurations were found.",
                icon="info",
                master=self,
            )
            return None

        win = ctk.CTkToplevel(self)
        win.title("Load Configuration")
        win.geometry("300x250")
        win.resizable(False, False)
        win.transient(self)
        win.grab_set()

        listbox = tk.Listbox(win, activestyle="none")
        for n in names:
            listbox.insert("end", n)
        listbox.pack(fill="both", expand=True, padx=10, pady=(10, 0))

        choice = {"name": None}

        def _confirm():
            sel = listbox.curselection()
            if sel:
                choice["name"] = listbox.get(sel[0])
            win.destroy()

        btn_frame = ctk.CTkFrame(win, fg_color="transparent")
        btn_frame.pack(pady=10)
        ctk.CTkButton(btn_frame, text="Load", command=_confirm).pack(side="left", padx=(0, 10))
        ctk.CTkButton(btn_frame, text="Cancel", command=win.destroy).pack(side="left")

        win.wait_window()
        return choice["name"]


    def _refresh_fields(self):
        self.mode_var.set(self.manager.get('appearance', 'mode', 'System'))
        self.data_var.set(self.manager.get('paths', 'data_folder', ''))
        self.out_var.set(self.manager.get('paths', 'output_folder', ''))
        self.main_var.set(self.manager.get('gui', 'main_size', '750x920'))
        self.stats_var.set(self.manager.get('gui', 'stats_size', '950x950'))
        self.resize_var.set(self.manager.get('gui', 'resizer_size', '800x600'))
        self.adv_var.set(self.manager.get('gui', 'advanced_size', '1050x850'))
        self.stim_var.set(self.manager.get('stim', 'channel', 'Status'))
        self.cond_var.set(self.manager.get('events', 'labels', ''))
        self.id_var.set(self.manager.get('events', 'ids', ''))
        self.debug_var.set(self.manager.get('debug', 'enabled', 'False').lower() == 'true')
        self.jobs_var.set(self.manager.get('loreta', 'n_jobs', '2'))
        self.base_var.set(self.manager.get('analysis', 'base_freq', '6.0'))
        self.bca_var.set(self.manager.get('analysis', 'bca_upper_limit', '16.8'))
        self.alpha_var.set(self.manager.get('analysis', 'alpha', '0.05'))
        self.roi_editor.set_pairs(self.manager.get_roi_pairs())
        self.odd_var.set(self.manager.get('analysis', 'oddball_freq', '1.2'))
        self.harm_var.set(self.manager.get('loreta', 'oddball_harmonics', '1.2,2.4,3.6,4.8,7.2,8.4,9.6,10.8'))
        self.mri_var.set(self.manager.get('loreta', 'mri_path', ''))
        self.low_var.set(self.manager.get('loreta', 'loreta_low_freq', '0.1'))
        self.high_var.set(self.manager.get('loreta', 'loreta_high_freq', '40.0'))
        self.snr_var.set(self.manager.get('loreta', 'loreta_snr', '3.0'))
        self.thr_var.set(self.manager.get('loreta', 'loreta_threshold', '0.0'))
        self.t_start_var.set(self.manager.get('loreta', 'time_window_start_ms', ''))
        self.t_end_var.set(self.manager.get('loreta', 'time_window_end_ms', ''))
        self.disp_var.set(self.manager.get('visualization', 'time_index_ms', '100'))
        self.auto_loc_var.set(self.manager.get('loreta', 'auto_oddball_localization', 'False').lower() == 'true')
<|MERGE_RESOLUTION|>--- conflicted
+++ resolved
@@ -406,7 +406,7 @@
             self._apply_changes()
             win.destroy()
 
-<<<<<<< HEAD
+
         def _delete_selected():
             sel = listbox.curselection()
             if not sel:
@@ -436,18 +436,16 @@
                 master=win,
             )
 
-=======
->>>>>>> 25a9a283
+
         ctk.CTkButton(btn_frame, text="Save New Config", command=_save_new).pack(
             side="left", padx=(0, 10)
         )
         ctk.CTkButton(btn_frame, text="Load Config", command=_load_selected).pack(
-<<<<<<< HEAD
+
             side="left", padx=(0, 10)
         )
         ctk.CTkButton(btn_frame, text="Delete Config", command=_delete_selected).pack(
-=======
->>>>>>> 25a9a283
+
             side="left"
         )
 
