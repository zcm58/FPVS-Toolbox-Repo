--- conflicted
+++ resolved
@@ -311,7 +311,7 @@
         menu_bar = self.menuBar()
         if not menu_bar:
             return
-<<<<<<< HEAD
+
         file_menu = getattr(self, "file_menu", None)
         if file_menu is None:
             actions = menu_bar.actions()
@@ -319,9 +319,7 @@
                 return
             file_menu = actions[0].menu()
             self.file_menu = file_menu
-=======
-        file_menu = menu_bar.actions()[0].menu()
->>>>>>> abb1000d
+
         file_menu.clear()
 
         action_new = QAction("New Project…", self)
