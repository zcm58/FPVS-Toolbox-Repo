# src/Main_App/GUI/main_window.py

from __future__ import annotations

from PySide6.QtWidgets import (
    QApplication,
    QMainWindow,
    QToolBar,
    QPushButton,
    QLabel,
    QGroupBox,
    QGridLayout,
    QVBoxLayout,
    QHBoxLayout,
    QWidget,
    QRadioButton,
    QCheckBox,
    QLineEdit,
    QScrollArea,
    QTextEdit,
    QStatusBar,
<<<<<<< HEAD
    QMessageBox,
=======
    QFileDialog,
>>>>>>> b0797ea3
)
from PySide6.QtCore import Qt
import logging
import pandas as pd
from pathlib import Path
import subprocess
import sys

<<<<<<< HEAD
from Main_App.GUI.menu_bar        import build_menu_bar
from Main_App.GUI.settings_panel  import SettingsDialog
from Main_App.settings_manager    import SettingsManager
=======
from Main_App.GUI.menu_bar import build_menu_bar
from Main_App.GUI.settings_panel import SettingsDialog
from Main_App.settings_manager import SettingsManager

logger = logging.getLogger(__name__)
>>>>>>> b0797ea3


class MainWindow(QMainWindow):
    """Main application window implemented with PySide6."""

    def __init__(self) -> None:
        super().__init__()
        self.settings = SettingsManager()
        self.output_folder: str = ""
        self.data_paths: list[str] = []
        self._settings_dialog = None
        self.setWindowTitle("FPVS Toolbox")
        self.setMinimumSize(1024, 768)

        # Initialize settings manager for the Settings dialog
        self.settings_manager = SettingsManager()

        self._init_ui()

    def _init_ui(self) -> None:
        # Menu bar
        menu = build_menu_bar(self)
        self.setMenuBar(menu)

        # Top toolbar
        toolbar = QToolBar(self)
        toolbar.setMovable(False)
        toolbar.setToolButtonStyle(Qt.ToolButtonTextOnly)
        self.addToolBar(Qt.TopToolBarArea, toolbar)

        self.btn_open_eeg    = QPushButton("Select EEG File…", self)
        self.btn_open_output = QPushButton("Select Output Folder…", self)
        self.btn_start       = QPushButton("Start Processing", self)
        self.lbl_debug       = QLabel("DEBUG MODE ENABLED", self)
        self.lbl_debug.setStyleSheet("color: red;")

        for w in (self.btn_open_eeg, self.btn_open_output, self.btn_start, self.lbl_debug):
            toolbar.addWidget(w)

        # Connect toolbar buttons
        self.btn_open_eeg.clicked.connect(self.select_eeg_file)
        self.btn_open_output.clicked.connect(self.select_output_folder)
        self.btn_start.clicked.connect(self.start_processing)

        # Central container
        container = QWidget(self)
        main_layout = QVBoxLayout(container)
        main_layout.setContentsMargins(10, 10, 10, 10)
        main_layout.setSpacing(12)

        # Processing Options group
        grp_proc = QGroupBox("Processing Options", container)
        gl = QGridLayout(grp_proc)
        gl.addWidget(QLabel("Mode:"), 0, 0)
        self.rb_single = QRadioButton("Single File", grp_proc)
        self.rb_batch  = QRadioButton("Batch Folder", grp_proc)
        gl.addWidget(self.rb_single, 0, 1)
        gl.addWidget(self.rb_batch, 0, 2)
        gl.addWidget(QLabel("File Type:"), 1, 0)
        self.rb_bdf = QRadioButton(".BDF", grp_proc)
        self.rb_set = QRadioButton(".set", grp_proc)
        gl.addWidget(self.rb_bdf, 1, 1)
        gl.addWidget(self.rb_set, 1, 2)
        self.cb_loreta = QCheckBox("Run LORETA during processing?", grp_proc)
        gl.addWidget(self.cb_loreta, 2, 0, 1, 3)
        main_layout.addWidget(grp_proc)

        # Preprocessing Parameters group
        grp_pre = QGroupBox("Preprocessing Parameters", container)
        grid = QGridLayout(grp_pre)
        params = [
            "Low Pass (Hz):",
            "High Pass (Hz):",
            "Downsample (Hz):",
            "Epoch Start (s):",
            "Rejection Z-Thresh:",
            "Epoch End (s):",
            "Ref Chan 1:",
            "Ref Chan 2:",
            "Max Chan Idx Keep:",
            "Max Bad Chans (Flag):",
        ]
        self.pre_edits: list[QLineEdit] = []
        for i, label_text in enumerate(params):
            row, col = divmod(i, 2)
            lbl = QLabel(label_text, grp_pre)
            edit = QLineEdit(grp_pre)
            self.pre_edits.append(edit)
            grid.addWidget(lbl, row, col * 2)
            grid.addWidget(edit, row, col * 2 + 1)
        self.cb_save_fif = QCheckBox("Save Preprocessed .fif", grp_pre)
        grid.addWidget(self.cb_save_fif, 5, 0, 1, 4)
        main_layout.addWidget(grp_pre)

        # Event Map group
        grp_event = QGroupBox("Event Map (Condition Label → Numerical ID)", container)
        vlay = QVBoxLayout(grp_event)
        scroll = QScrollArea(grp_event)
        scroll.setWidgetResizable(True)
        self.event_container = QWidget()
        self.event_layout = QVBoxLayout(self.event_container)
        scroll.setWidget(self.event_container)
        vlay.addWidget(scroll)
        btns = QHBoxLayout()
        self.btn_detect  = QPushButton("Detect Trigger IDs", grp_event)
        self.btn_add_row = QPushButton("+ Add Condition",    grp_event)
        btns.addWidget(self.btn_detect)
        btns.addWidget(self.btn_add_row)
        vlay.addLayout(btns)
        main_layout.addWidget(grp_event)

        # Connect add-row button
        self.btn_add_row.clicked.connect(lambda: self.add_event_row())

        # Log group
        grp_log = QGroupBox("Log", container)
        lay_log = QVBoxLayout(grp_log)
        self.text_log = QTextEdit(grp_log)
        self.text_log.setReadOnly(True)
        lay_log.addWidget(self.text_log)
        main_layout.addWidget(grp_log)

        # Finalize
        self.setCentralWidget(container)
        self.setStatusBar(QStatusBar(self))

    # Restore menu callbacks

    def open_settings_window(self) -> None:
        dlg = SettingsDialog(self.settings_manager, self)
        dlg.exec()

    def check_for_updates(self) -> None:
        print("CHECK UPDATES (stub)")

    def quit(self) -> None:
        self.close()

    def open_stats_analyzer(self) -> None:
        print("STATS ANALYZER (stub)")

    def open_image_resizer(self) -> None:
        print("IMAGE RESIZER (stub)")

    def open_plot_generator(self) -> None:
        print("PLOT GENERATOR (stub)")

    def open_advanced_analysis_window(self) -> None:
        print("ADV ANALYSIS (stub)")

    def show_relevant_publications(self) -> None:
        print("SHOW PUBLICATIONS (stub)")

    def show_about_dialog(self) -> None:
        QMessageBox.information(self, "About", "FPVS Toolbox")

    # Toolbar stubs

<<<<<<< HEAD
    def select_eeg_file(self) -> None:
        print("select_eeg_file() stub")

    def select_output_folder(self) -> None:
        print("select_output_folder() stub")

    def start_processing(self) -> None:
        print("start_processing() stub")
=======
    # ------------------------------------------------------------------
    def log(self, message: str, level: int = logging.INFO) -> None:
        ts = pd.Timestamp.now().strftime("%H:%M:%S.%f")[:-3]
        formatted = f"{ts} [GUI]: {message}"
        if hasattr(self, "text_log") and self.text_log:
            self.text_log.append(formatted)
        logger.log(level, message)

    def debug(self, message: str) -> None:
        if logger.isEnabledFor(logging.DEBUG):
            self.log(f"[DEBUG] {message}", level=logging.DEBUG)

    # ------------------------------------------------------------------
    def open_settings_window(self) -> None:
        if self._settings_dialog and self._settings_dialog.isVisible():
            self._settings_dialog.raise_()
            self._settings_dialog.activateWindow()
            return
        dlg = SettingsDialog(self.settings, self)
        self._settings_dialog = dlg
        dlg.exec()
        self._settings_dialog = None

    def check_for_updates(self) -> None:
        from Main_App import update_manager

        update_manager.check_for_updates_async(self, silent=False)

    def quit(self) -> None:
        self.close()

    def open_stats_analyzer(self) -> None:
        from Tools import Stats as stats

        stats_win = stats.StatsAnalysisWindow(
            master=self, default_folder=self.output_folder
        )
        stats_win.geometry(self.settings.get("gui", "stats_size", "700x650"))

    def open_image_resizer(self) -> None:
        cmd = [sys.executable]
        if not getattr(sys, "frozen", False):
            cmd.append(str(Path(__file__).resolve().parent.parent / "main.py"))
        cmd.append("--run-image-resizer")
        subprocess.Popen(cmd, close_fds=True)

    def open_plot_generator(self) -> None:
        cmd = [sys.executable]
        if not getattr(sys, "frozen", False):
            cmd.append(str(Path(__file__).resolve().parent.parent / "main.py"))
        cmd.append("--run-plot-generator")
        subprocess.Popen(cmd, close_fds=True)

    def open_advanced_analysis_window(self) -> None:
        from Tools.Average_Preprocessing import AdvancedAnalysisWindow

        adv = AdvancedAnalysisWindow(master=self)
        adv.geometry(self.settings.get("gui", "advanced_size", "500x500"))

    def show_relevant_publications(self) -> None:
        from Main_App.relevant_publications_window import RelevantPublicationsWindow

        win = RelevantPublicationsWindow(self)
        win.geometry("600x600")

    def show_about_dialog(self) -> None:
        from PySide6.QtWidgets import QMessageBox
        from config import FPVS_TOOLBOX_VERSION

        QMessageBox.information(
            self,
            "About FPVS ToolBox",
            f"Version: {FPVS_TOOLBOX_VERSION} was developed by Zack Murphy at Mississippi State University.",
        )

    # ------------------------------------------------------------------
    def select_eeg_file(self) -> None:  # pragma: no cover - GUI stub
        paths, _ = QFileDialog.getOpenFileNames(
            self,
            "Select EEG File",
            self.settings.get("paths", "data_folder", ""),
            "EEG Files (*.bdf *.set);;All Files (*)",
        )
        if paths:
            self.data_paths = paths
            self.log(f"Selected {len(paths)} file(s)")

    def select_output_folder(self) -> None:  # pragma: no cover - GUI stub
        folder = QFileDialog.getExistingDirectory(
            self, "Select Output Folder", self.output_folder or ""
        )
        if folder:
            self.output_folder = folder
            self.log(f"Output folder set: {folder}")

    def start_processing(self) -> None:  # pragma: no cover - GUI stub
        self.log("start_processing() stub")
>>>>>>> b0797ea3

    def add_event_row(self, label: str = "", id: str = "") -> None:
        row = QWidget(self.event_container)
        hl = QHBoxLayout(row)
        le_label = QLineEdit(label, row)
<<<<<<< HEAD
        le_id    = QLineEdit(id,    row)
        btn_rm   = QPushButton("✕", row)
        btn_rm.clicked.connect(lambda _, r=row: r.setParent(None))
=======
        le_id = QLineEdit(id, row)
        btn_rm = QPushButton("✕", row)
        def _remove() -> None:
            row.setParent(None)
            self.log("Event map row removed.")
        btn_rm.clicked.connect(_remove)
>>>>>>> b0797ea3
        hl.addWidget(le_label)
        hl.addWidget(le_id)
        hl.addWidget(btn_rm)
        self.event_layout.addWidget(row)
        self.log("Added event map row")


def main() -> None:
    app = QApplication([])
    win = MainWindow()
    win.show()
    app.exec()


if __name__ == "__main__":
    main()<|MERGE_RESOLUTION|>--- conflicted
+++ resolved
@@ -1,5 +1,3 @@
-# src/Main_App/GUI/main_window.py
-
 from __future__ import annotations
 
 from PySide6.QtWidgets import (
@@ -19,11 +17,7 @@
     QScrollArea,
     QTextEdit,
     QStatusBar,
-<<<<<<< HEAD
-    QMessageBox,
-=======
     QFileDialog,
->>>>>>> b0797ea3
 )
 from PySide6.QtCore import Qt
 import logging
@@ -32,17 +26,11 @@
 import subprocess
 import sys
 
-<<<<<<< HEAD
-from Main_App.GUI.menu_bar        import build_menu_bar
-from Main_App.GUI.settings_panel  import SettingsDialog
-from Main_App.settings_manager    import SettingsManager
-=======
 from Main_App.GUI.menu_bar import build_menu_bar
 from Main_App.GUI.settings_panel import SettingsDialog
 from Main_App.settings_manager import SettingsManager
 
 logger = logging.getLogger(__name__)
->>>>>>> b0797ea3
 
 
 class MainWindow(QMainWindow):
@@ -56,12 +44,9 @@
         self._settings_dialog = None
         self.setWindowTitle("FPVS Toolbox")
         self.setMinimumSize(1024, 768)
-
-        # Initialize settings manager for the Settings dialog
-        self.settings_manager = SettingsManager()
-
         self._init_ui()
 
+    # ------------------------------------------------------------------
     def _init_ui(self) -> None:
         # Menu bar
         menu = build_menu_bar(self)
@@ -72,20 +57,18 @@
         toolbar.setMovable(False)
         toolbar.setToolButtonStyle(Qt.ToolButtonTextOnly)
         self.addToolBar(Qt.TopToolBarArea, toolbar)
-
-        self.btn_open_eeg    = QPushButton("Select EEG File…", self)
+        self.btn_open_eeg = QPushButton("Select EEG File…", self)
         self.btn_open_output = QPushButton("Select Output Folder…", self)
-        self.btn_start       = QPushButton("Start Processing", self)
-        self.lbl_debug       = QLabel("DEBUG MODE ENABLED", self)
+        self.btn_start = QPushButton("Start Processing", self)
+        self.lbl_debug = QLabel("DEBUG MODE ENABLED", self)
         self.lbl_debug.setStyleSheet("color: red;")
-
-        for w in (self.btn_open_eeg, self.btn_open_output, self.btn_start, self.lbl_debug):
+        for w in (
+            self.btn_open_eeg,
+            self.btn_open_output,
+            self.btn_start,
+            self.lbl_debug,
+        ):
             toolbar.addWidget(w)
-
-        # Connect toolbar buttons
-        self.btn_open_eeg.clicked.connect(self.select_eeg_file)
-        self.btn_open_output.clicked.connect(self.select_output_folder)
-        self.btn_start.clicked.connect(self.start_processing)
 
         # Central container
         container = QWidget(self)
@@ -98,7 +81,7 @@
         gl = QGridLayout(grp_proc)
         gl.addWidget(QLabel("Mode:"), 0, 0)
         self.rb_single = QRadioButton("Single File", grp_proc)
-        self.rb_batch  = QRadioButton("Batch Folder", grp_proc)
+        self.rb_batch = QRadioButton("Batch Folder", grp_proc)
         gl.addWidget(self.rb_single, 0, 1)
         gl.addWidget(self.rb_batch, 0, 2)
         gl.addWidget(QLabel("File Type:"), 1, 0)
@@ -138,7 +121,9 @@
         main_layout.addWidget(grp_pre)
 
         # Event Map group
-        grp_event = QGroupBox("Event Map (Condition Label → Numerical ID)", container)
+        grp_event = QGroupBox(
+            "Event Map (Condition Label → Numerical ID)", container
+        )
         vlay = QVBoxLayout(grp_event)
         scroll = QScrollArea(grp_event)
         scroll.setWidgetResizable(True)
@@ -147,15 +132,12 @@
         scroll.setWidget(self.event_container)
         vlay.addWidget(scroll)
         btns = QHBoxLayout()
-        self.btn_detect  = QPushButton("Detect Trigger IDs", grp_event)
-        self.btn_add_row = QPushButton("+ Add Condition",    grp_event)
+        self.btn_detect = QPushButton("Detect Trigger IDs", grp_event)
+        self.btn_add_row = QPushButton("+ Add Condition", grp_event)
         btns.addWidget(self.btn_detect)
         btns.addWidget(self.btn_add_row)
         vlay.addLayout(btns)
         main_layout.addWidget(grp_event)
-
-        # Connect add-row button
-        self.btn_add_row.clicked.connect(lambda: self.add_event_row())
 
         # Log group
         grp_log = QGroupBox("Log", container)
@@ -169,48 +151,12 @@
         self.setCentralWidget(container)
         self.setStatusBar(QStatusBar(self))
 
-    # Restore menu callbacks
-
-    def open_settings_window(self) -> None:
-        dlg = SettingsDialog(self.settings_manager, self)
-        dlg.exec()
-
-    def check_for_updates(self) -> None:
-        print("CHECK UPDATES (stub)")
-
-    def quit(self) -> None:
-        self.close()
-
-    def open_stats_analyzer(self) -> None:
-        print("STATS ANALYZER (stub)")
-
-    def open_image_resizer(self) -> None:
-        print("IMAGE RESIZER (stub)")
-
-    def open_plot_generator(self) -> None:
-        print("PLOT GENERATOR (stub)")
-
-    def open_advanced_analysis_window(self) -> None:
-        print("ADV ANALYSIS (stub)")
-
-    def show_relevant_publications(self) -> None:
-        print("SHOW PUBLICATIONS (stub)")
-
-    def show_about_dialog(self) -> None:
-        QMessageBox.information(self, "About", "FPVS Toolbox")
-
-    # Toolbar stubs
-
-<<<<<<< HEAD
-    def select_eeg_file(self) -> None:
-        print("select_eeg_file() stub")
-
-    def select_output_folder(self) -> None:
-        print("select_output_folder() stub")
-
-    def start_processing(self) -> None:
-        print("start_processing() stub")
-=======
+        # Connect toolbar buttons to methods
+        self.btn_open_eeg.clicked.connect(self.select_eeg_file)
+        self.btn_open_output.clicked.connect(self.select_output_folder)
+        self.btn_start.clicked.connect(self.start_processing)
+        self.btn_add_row.clicked.connect(lambda: self.add_event_row())
+
     # ------------------------------------------------------------------
     def log(self, message: str, level: int = logging.INFO) -> None:
         ts = pd.Timestamp.now().strftime("%H:%M:%S.%f")[:-3]
@@ -308,24 +254,17 @@
 
     def start_processing(self) -> None:  # pragma: no cover - GUI stub
         self.log("start_processing() stub")
->>>>>>> b0797ea3
 
     def add_event_row(self, label: str = "", id: str = "") -> None:
         row = QWidget(self.event_container)
         hl = QHBoxLayout(row)
         le_label = QLineEdit(label, row)
-<<<<<<< HEAD
-        le_id    = QLineEdit(id,    row)
-        btn_rm   = QPushButton("✕", row)
-        btn_rm.clicked.connect(lambda _, r=row: r.setParent(None))
-=======
         le_id = QLineEdit(id, row)
         btn_rm = QPushButton("✕", row)
         def _remove() -> None:
             row.setParent(None)
             self.log("Event map row removed.")
         btn_rm.clicked.connect(_remove)
->>>>>>> b0797ea3
         hl.addWidget(le_label)
         hl.addWidget(le_id)
         hl.addWidget(btn_rm)
