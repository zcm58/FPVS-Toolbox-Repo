--- conflicted
+++ resolved
@@ -1,11 +1,6 @@
 from __future__ import annotations
-<<<<<<< HEAD
-
-=======
 from PySide6.QtCore import Qt
->>>>>>> df1cab84
 from PySide6 import QtWidgets
-
 
 class MainWindow(QtWidgets.QMainWindow):
     """Minimal window displaying a blank label."""
@@ -15,12 +10,9 @@
         self.setWindowTitle("FPVS Toolbox")
 
         label = QtWidgets.QLabel("")
-<<<<<<< HEAD
+
         label.setAlignment(QtWidgets.Qt.AlignmentFlag.AlignCenter)
-=======
-        label.setAlignment(Qt.AlignCenter)
 
->>>>>>> df1cab84
 
         central = QtWidgets.QWidget()
         layout = QtWidgets.QVBoxLayout(central)
