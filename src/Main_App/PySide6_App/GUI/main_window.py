--- conflicted
+++ resolved
@@ -303,7 +303,7 @@
     # ------------------------------------------------------------------
     def new_project(self) -> None:
         new_project(self)
-<<<<<<< HEAD
+
         self._on_project_ready()
 
     def open_existing_project(self) -> None:
@@ -313,20 +313,7 @@
     def openProjectPath(self, folder: str) -> None:
         openProjectPath(self, folder)
         self._on_project_ready()
-=======
-        if getattr(self, "currentProject", None):
-            self.stacked.setCurrentIndex(1)
-
-    def open_existing_project(self) -> None:
-        open_existing_project(self)
-        if getattr(self, "currentProject", None):
-            self.stacked.setCurrentIndex(1)
-
-    def openProjectPath(self, folder: str) -> None:
-        openProjectPath(self, folder)
-        if getattr(self, "currentProject", None):
-            self.stacked.setCurrentIndex(1)
->>>>>>> 0cc76166
+
 
     def edit_project_settings(self) -> None:
         """Delegate project editing to :mod:`project_manager`."""
