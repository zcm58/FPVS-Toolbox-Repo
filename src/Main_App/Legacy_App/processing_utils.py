# -*- coding: utf-8 -*-
"""Mixins that drive the background processing workflow.
They start worker threads, load each file, call preprocessing and
post-processing routines and update progress so the GUI stays
responsive."""
import gc
import os
import queue
import threading
import traceback
import time
import logging
import mne
import numpy as np
import pandas as pd
import re
from tkinter import messagebox
import tkinter as tk
import config
from Tools.SourceLocalization import runner as eloreta_runner, source_model
from Tools.SourceLocalization.logging_utils import QueueLogHandler
from Main_App.Legacy_App.post_process import post_process as _external_post_process
from Main_App.Legacy_App.eeg_preprocessing import perform_preprocessing
from Main_App.Legacy_App.load_utils import load_eeg_file


def _sanitize_folder_name(label: str) -> str:
    """Return a filesystem-safe folder name without underscores."""
    sanitized = label.replace('_', ' ').replace('/', '-').replace('\\', '-')
    sanitized = sanitized.strip()
    sanitized = re.sub(r'^\d+\s*-\s*', '', sanitized)
    return sanitized


def _stc_basename_from_fif(path: str) -> str:
    """Generate a SourceEstimate base filename from a FIF file path."""
    name = os.path.splitext(os.path.basename(path))[0]
    name = re.sub(r'[\s_-]*epo$', '', name, flags=re.IGNORECASE)
    name = re.sub(r'\s+', '_', name.strip())
    name = re.sub(r'_+', '_', name)
    return name

class ProcessingMixin:
    _queue_job_id = None
    def start_processing(self):
        if self.processing_thread and self.processing_thread.is_alive():
            messagebox.showwarning("Busy", "Processing is already running.")
            return
        if self.detection_thread and self.detection_thread.is_alive():
            messagebox.showwarning("Busy", "Event detection is running. Please wait.")
            return

        self.log("="*50)
        self.log("START PROCESSING Initiated...")
        if getattr(self, 'run_loreta_var', None) and getattr(self.run_loreta_var, 'get', lambda: False)():
            if not messagebox.askyesno(
                "Run LORETA",
                (
                    "WARNING: Enabling LORETA will significantly increase the "
                    "processing time of your dataset. Do you wish to continue?"
                ),
            ):
                self.log("User canceled processing after LORETA warning.")
                return

        if not self._validate_inputs():
            return

        self.preprocessed_data = {}
        self.progress_bar.set(0)
        self._current_progress = 0.0
        self._target_progress = 0.0
        self._max_progress = len(self.data_paths)
        self._start_time = time.time()
        self._processed_count = 0
        if hasattr(self, 'remaining_time_var') and self.remaining_time_var is not None:
            self.remaining_time_var.set("")
            self.after(0, self._update_time_remaining)
        self.busy = True
        self._set_controls_enabled(False)

        self.log("Starting background processing thread...")
        args = (list(self.data_paths), self.validated_params.copy(), self.gui_queue)
        self.processing_thread = threading.Thread(target=self._processing_thread_func, args=args, daemon=True)
        self.processing_thread.start()
        self._queue_job_id = self.after(100, self._periodic_queue_check)

    def _periodic_queue_check(self):
        done = False
        try:
            while True:
                msg = self.gui_queue.get_nowait()
                t   = msg.get('type')

                if t == 'log':
                    self.log(msg['message'])

                elif t == 'progress':
                    self._processed_count = msg['value']
                    frac = msg['value'] / self._max_progress
                    self._animate_progress_to(frac)

                elif t == 'post':
                    fname       = msg['file']
                    epochs_dict = msg['epochs_dict']    # { label: [Epochs, ...], ... }
                    labels      = msg['labels']         # [ 'Fruit vs Veg', ... ]

                    self.log(f"\n--- Post-processing File: {fname} ---")
                    # Temporarily replace preprocessed_data with this file's dict
                    original_data = self.preprocessed_data
                    self.preprocessed_data = epochs_dict
                    try:
                        self.log(f"Post-process condition labels: {labels}")
                        _external_post_process(self, labels)
                    except Exception as e:
                        self.log(f"!!! post_process error for {fname}: {e}")
                    finally:
                        # restore (and free)
                        self.preprocessed_data = original_data
                        for lst in epochs_dict.values():
                            for ep in lst:
                                del ep
                        del epochs_dict
                        gc.collect()

                elif t == 'error':
                    self.log("!!! THREAD ERROR: " + msg['message'])
                    if tb := msg.get('traceback'):
                        # Log the traceback through the standard logger
                        self.log(tb)
                    done = True

                elif t == 'done':
                    done = True

        except queue.Empty:
            pass

        if not done and self.processing_thread and self.processing_thread.is_alive():
            self._queue_job_id = self.after(100, self._periodic_queue_check)
        else:
            self._finalize_processing(done)

    def _finalize_processing(self, success):
        """Finalize the batch/single processing: show completion dialog and reset state."""
        if success:
            self.log("--- Processing Run Completed Successfully ---")
            if self.validated_params and self.data_paths:
                output_folder = self.save_folder_path.get()
                n = len(self.data_paths)
                messagebox.showinfo(
                    "Processing Complete",
                    f"Analysis finished for {n} file{'s' if n!=1 else ''}.\n"\
                    f"Excel files saved to:\n{output_folder}"
                )
            else:
                messagebox.showinfo(
                    "Processing Finished",
                    "Processing run finished. Check logs for details."
                )
        else:
            self.log("--- Processing Run Finished with ERRORS ---")
            messagebox.showerror(
                "Processing Error",
                "An error occurred during processing. Please check the log for details."
            )

        self.busy = False
        self._set_controls_enabled(True)
        self.log(f"--- GUI Controls Re-enabled at {pd.Timestamp.now()} ---")

        self.data_paths = []
        self._max_progress = 1
        self.progress_bar.set(0.0)
        self._current_progress = 0.0
        self._target_progress = 0.0
        self._start_time = None
        self._processed_count = 0
        if hasattr(self, 'remaining_time_var') and self.remaining_time_var is not None:
            self.remaining_time_var.set("")
        self.preprocessed_data = {}

        if hasattr(self, 'log_text') and self.log_text.winfo_exists():
            self.log_text.configure(state="normal")
            ready_msg = (
                f"{pd.Timestamp.now().strftime('%H:%M:%S.%f')[:-3]} [GUI]: "
                "Ready for next file selection...\n"
            )
            self.log_text.insert(tk.END, ready_msg)
            self.log_text.see(tk.END)
            self.log_text.configure(state="disabled")

        self.processing_thread = None
        self._queue_job_id = None
        gc.collect()

        self.log("--- State Reset. Ready for next run. ---")

    def _animate_progress_to(self, target: float) -> None:
        self._target_progress = max(0.0, min(1.0, target))
        if not self._animating_progress:
            self._animating_progress = True
            self.after(0, self._animate_progress_step)

    def _animate_progress_step(self):
        diff = self._target_progress - self._current_progress
        if abs(diff) < 0.005:
            self._current_progress = self._target_progress
            self.progress_bar.set(self._current_progress)
            self._animating_progress = False
            return
        self._current_progress += 0.01 if diff > 0 else -0.01
        self.progress_bar.set(self._current_progress)
        self.after(20, self._animate_progress_step)

    def _update_time_remaining(self) -> None:
        if self._start_time is None:
            return
        elapsed = time.time() - self._start_time
        progress = self._current_progress
        if progress > 0:
            total_est = elapsed / progress
            remaining = max(0.0, total_est - elapsed)
            mins, secs = divmod(int(remaining), 60)
            text = f"Estimated time remaining: {mins:02d}:{secs:02d}"
        else:
            text = ""
        if hasattr(self, 'remaining_time_var') and self.remaining_time_var is not None:
            self.remaining_time_var.set(text)
        if self.processing_thread and self.processing_thread.is_alive():
            self.after(1000, self._update_time_remaining)

    def _processing_thread_func(self, data_paths, params, gui_queue):
        import gc

        event_id_map_from_gui = params.get('event_id_map', {})
        stim_channel_name = params.get('stim_channel', config.DEFAULT_STIM_CHANNEL)
        save_folder = self.save_folder_path.get()
        max_bad_channels_alert_thresh = params.get('max_bad_channels_alert_thresh', 9999)
        run_loreta_enabled = (
            getattr(self, 'run_loreta_var', None)
            and getattr(self.run_loreta_var, 'get', lambda: False)()
        )

        original_app_data_paths = list(self.data_paths)
        original_app_preprocessed_data = dict(self.preprocessed_data)

        quality_flagged_files_info_for_run = []

        try:
            for i, f_path in enumerate(data_paths):
                f_name = os.path.basename(f_path)
                gui_queue.put(
                    {'type': 'log', 'message': f"\n--- Processing file {i + 1}/{len(data_paths)}: {f_name} ---"})

                raw = None
                raw_proc = None
                num_kurtosis_bads = 0
                file_epochs = {}
                events = np.array([])

                extracted_pid_for_flagging = "UnknownPID"  # PID for quality_review_suggestions.txt
                pid_base_for_flagging = os.path.splitext(f_name)[0]
                pid_regex_flag = r"(?:[a-zA-Z_]*?)?(P\d+)"
                match_flag = re.search(pid_regex_flag, pid_base_for_flagging, re.IGNORECASE)
                if match_flag:
                    extracted_pid_for_flagging = match_flag.group(1).upper()
                else:
                    temp_pid = re.sub(
                        r'(_unamb|_ambig|_mid|_run\d*|_sess\d*|_task\w*|_eeg|_fpvs|_raw|_preproc|_ica|_EventsUpdated).*$',
                        '', pid_base_for_flagging, flags=re.IGNORECASE)
                    temp_pid = re.sub(r'[^a-zA-Z0-9]', '', temp_pid)
                    if temp_pid:
                        extracted_pid_for_flagging = temp_pid

                try:
                    raw = self.load_eeg_file(f_path)
                    if raw is None:
                        gui_queue.put({'type': 'log', 'message': f"Skipping file {f_name} due to load error."})
                        continue

                    if self.settings.debug_enabled():
                        gui_queue.put(
                            {'type': 'log', 'message': f"DEBUG [{f_name}]: Raw channel names after load: {raw.ch_names}"})

                    def thread_log_func_for_preprocess(message_from_preprocess):
                        if message_from_preprocess.startswith("DEBUG") and not self.settings.debug_enabled():
                            return
                        gui_queue.put({'type': 'log', 'message': message_from_preprocess})

                    if self.settings.debug_enabled():
                        gui_queue.put({'type': 'log',
                                       'message': f"DEBUG [{f_name}]: Calling perform_preprocessing. Stim_channel: '{stim_channel_name}'"})

                    raw_proc, num_kurtosis_bads = perform_preprocessing(
                        raw_input=raw.copy(), params=params,
                        log_func=thread_log_func_for_preprocess, filename_for_log=f_name
                    )
                    del raw
                    gc.collect()

                    if raw_proc is None:
                        gui_queue.put({'type': 'log', 'message': f"Skipping file {f_name} due to preprocess error."})
                        continue

                    if num_kurtosis_bads > max_bad_channels_alert_thresh:
                        alert_message = (f"QUALITY ALERT for {f_name} (PID: {extracted_pid_for_flagging}): "
                                         f"{num_kurtosis_bads} channels by Kurtosis (thresh: {max_bad_channels_alert_thresh}). File noted.")
                        gui_queue.put({'type': 'log', 'message': alert_message})
                        quality_flagged_files_info_for_run.append({
                            'pid': extracted_pid_for_flagging, 'filename': f_name,
                            'bad_channels_count': num_kurtosis_bads, 'threshold_used': max_bad_channels_alert_thresh
                        })

                    if self.settings.debug_enabled():
                        gui_queue.put({'type': 'log',
                                       'message': f"DEBUG [{f_name}]: Channels after perform_preprocessing: {raw_proc.ch_names}"})

                    file_extension = os.path.splitext(f_path)[1].lower()

                    if file_extension == ".set":
                        if hasattr(raw_proc, 'annotations') and raw_proc.annotations and len(raw_proc.annotations) > 0:
                            if self.settings.debug_enabled():
                                gui_queue.put({'type': 'log',
                                               'message': f"DEBUG [{f_name}]: Attempting event extraction using MNE annotations."})
                            mne_annots_event_id_map = {}
                            user_gui_int_ids = set(event_id_map_from_gui.values())
                            unique_raw_ann_descriptions = list(np.unique(raw_proc.annotations.description))
                            if self.settings.debug_enabled():
                                gui_queue.put({'type': 'log',
                                               'message': f"DEBUG [{f_name}]: Unique annotation descriptions in file: {unique_raw_ann_descriptions}"})
                            for desc_str_from_file in unique_raw_ann_descriptions:
                                mapped_id_for_this_desc = None
                                if desc_str_from_file in event_id_map_from_gui:
                                    mapped_id_for_this_desc = event_id_map_from_gui[desc_str_from_file]
                                if mapped_id_for_this_desc is None:
                                    numeric_part_match = re.search(r'\d+', desc_str_from_file)
                                    if numeric_part_match:
                                        try:
                                            extracted_num_from_desc = int(numeric_part_match.group(0))
                                            if (
                                                extracted_num_from_desc
                                                in user_gui_int_ids
                                            ):
                                                mapped_id_for_this_desc = (
                                                    extracted_num_from_desc
                                                )
                                        except ValueError:
                                            pass
                                if mapped_id_for_this_desc is not None:
                                    mne_annots_event_id_map[desc_str_from_file] = (
                                        mapped_id_for_this_desc
                                    )
                            if not mne_annots_event_id_map:
                                gui_queue.put({'type': 'log',
                                               'message': f"WARNING [{f_name}]: Could not create MNE event_id map from annotations."})
                            else:
                                if self.settings.debug_enabled():
                                    gui_queue.put({'type': 'log',
                                                   'message': f"DEBUG [{f_name}]: Using MNE event_id map for annotations: {mne_annots_event_id_map}"})
                                try:
                                    events, _ = mne.events_from_annotations(raw_proc, event_id=mne_annots_event_id_map,
                                                                            verbose=False, regexp=None)
                                    if events.size == 0:
                                        gui_queue.put(
                                            {
                                                'type': 'log',
                                                'message': (
                                                    f"WARNING [{f_name}]: mne.events_from_annotations returned no events with map: {mne_annots_event_id_map}."
                                                ),
                                            }
                                        )
                                except Exception as e_ann:
                                    gui_queue.put(
                                        {
                                            'type': 'log',
                                            'message': f"ERROR [{f_name}]: Failed to get events from annotations: {e_ann}",
                                        }
                                    )
                                    events = np.array([])
                        else:
                            gui_queue.put(
                                {
                                    'type': 'log',
                                    'message': f"WARNING [{f_name}]: File has no MNE annotations on raw_proc.",
                                }
                            )
                        if events.size == 0:
                            gui_queue.put(
                                {
                                    'type': 'log',
                                    'message': f"FINAL WARNING [{f_name}]: No events extracted from annotations for this file.",
                                }
                            )

                    else:
                        try:
                            events = mne.find_events(raw_proc, stim_channel=stim_channel_name, consecutive=True,
                                                     verbose=False)
                        except Exception as e_find:
                            gui_queue.put({'type': 'log',
                                           'message': f"ERROR [{f_name}]: Exception mne.find_events: {e_find}"})
                    if events.size == 0:
                        gui_queue.put(
                            {
                                'type': 'log',
                                'message': f"CRITICAL WARNING [{f_name}]: Event extraction resulted in empty events array.",
                            }
                        )

                    if self.settings.debug_enabled():
                        gui_queue.put({'type': 'log',
                                       'message': f"DEBUG [{f_name}]: Starting epoching based on GUI event_id_map: {event_id_map_from_gui}"})
                    for lbl, num_id_val_gui in event_id_map_from_gui.items():
                        if self.settings.debug_enabled():
                            gui_queue.put({'type': 'log',
                                           'message': f"DEBUG [{f_name}]: Attempting to epoch for GUI label '{lbl}' (using Int ID: {num_id_val_gui}). Events array shape: {events.shape}"})
                        if events.size > 0 and num_id_val_gui in events[:, 2]:
                            try:
                                epochs = mne.Epochs(raw_proc, events, event_id={lbl: num_id_val_gui},
                                                    tmin=params['epoch_start'], tmax=params['epoch_end'],
                                                    preload=True, verbose=False, baseline=None, on_missing='warn')
                                if len(epochs.events) > 0:
                                    gui_queue.put({'type': 'log',
                                                   'message': f"  -> Successfully created {len(epochs.events)} epochs for GUI label '{lbl}' in {f_name}."})
                                    file_epochs[lbl] = [epochs]
                                else:
                                    gui_queue.put({'type': 'log',
                                                   'message': f"  -> No epochs generated for GUI label '{lbl}' in {f_name}."})
                            except Exception as e_epoch:
                                gui_queue.put({'type': 'log',
                                               'message': f"!!! Epoching error for GUI label '{lbl}' in {f_name}: {e_epoch}\n{traceback.format_exc()}"})
                        else:
                            if self.settings.debug_enabled():
                                gui_queue.put({'type': 'log',
                                               'message': f"DEBUG [{f_name}]: Target Int ID {num_id_val_gui} for GUI label '{lbl}' not found in extracted events. Skipping."})
                    if self.settings.debug_enabled():
                        gui_queue.put(
                            {'type': 'log', 'message': f"DEBUG [{f_name}]: Epoching loop for all GUI labels finished."})

                except Exception as file_proc_err:
                    gui_queue.put({'type': 'log',
                                   'message': f"!!! Error during main processing for {f_name}: {file_proc_err}\n{traceback.format_exc()}"})

                finally:
                    if self.settings.debug_enabled():
                        gui_queue.put({'type': 'log', 'message': f"DEBUG [{f_name}]: Entering finally block for file."})
                    has_valid_data = False
                    if file_epochs:
                        has_valid_data = any(
                            elist and elist[0] and isinstance(elist[0], mne.Epochs) and hasattr(elist[0],
                                'events') and len(
                                elist[0].events) > 0
                            for elist in file_epochs.values()
                        )
                    if self.settings.debug_enabled():
                        gui_queue.put(
                            {'type': 'log', 'message': f"DEBUG [{f_name}]: Value of has_valid_data: {has_valid_data}"})

                    if raw_proc is not None and has_valid_data:
                        gui_queue.put({'type': 'log', 'message': f"--- Calling Post‐process for {f_name} ---"})
                        temp_original_data_paths = self.data_paths
                        temp_original_preprocessed_data = self.preprocessed_data
                        self.data_paths = [f_path]
                        self.preprocessed_data = file_epochs
                        labels_list = list(file_epochs.keys())
                        if self.settings.debug_enabled():
                            gui_queue.put(
                                {
                                    'type': 'log',
                                    'message': f"DEBUG [{f_name}]: post_process function {self.post_process} with labels {labels_list}",
                                }
                            )
                        try:
<<<<<<< HEAD
                            self.post_process(labels_list)
=======
                            gui_queue.put(
                                {
                                    'type': 'log',
                                    'message': f"Post-process condition labels: {list(file_epochs.keys())}",
                                }
                            )
                            self.post_process(list(file_epochs.keys()))
>>>>>>> ab5df3c5
                        except Exception as e_post:
                            gui_queue.put({
                                'type': 'log',
                                'message': f"!!! Post-processing/Excel error for {f_name}: {e_post}\n{traceback.format_exc()}",
                            })
                        finally:
                            self.data_paths = temp_original_data_paths
                            self.preprocessed_data = temp_original_preprocessed_data

                        # === Source localization ===
                        if run_loreta_enabled:
                            try:

                                fwd, subj, subj_dir = source_model.prepare_head_model(raw_proc)
                                noise_cov = source_model.estimate_noise_cov(raw_proc)
                                inv = source_model.make_inverse_operator(raw_proc, fwd, noise_cov)
                                stc_dict = source_model.apply_sloreta(file_epochs, inv)

                                for cond_label, stc in stc_dict.items():
                                    cond_folder = os.path.join(
                                        save_folder,
                                        "LORETA RESULTS",
                                        _sanitize_folder_name(cond_label),
                                    )
                                    os.makedirs(cond_folder, exist_ok=True)
                                    base_name = _stc_basename_from_fif(
                                        f"{os.path.splitext(f_name)[0]} {cond_label}.fif"
                                    )
                                    stc_base = os.path.join(cond_folder, base_name)
                                    stc.save(stc_base)


                                    excel_name = f"{extracted_pid_for_flagging}_{cond_label.replace(' ', '_')}_Results.xlsx"
                                    excel_path = os.path.join(cond_folder, excel_name)
                                    try:
                                        df = source_model.source_to_dataframe(stc)
                                        source_model.append_source_to_excel(excel_path, f"{cond_label}_Source", df)
                                    except Exception as e_xl:
                                        gui_queue.put({'type': 'log', 'message': f"Error appending source results: {e_xl}"})
                            except Exception as e_src:
                                gui_queue.put({'type': 'log', 'message': f"Source localization error for {f_name}: {e_src}"})
                    if raw_proc is not None and getattr(self, 'save_fif_var', None) and getattr(self.save_fif_var, 'get', lambda: False)():
                        try:
                            fif_dir = os.path.join(save_folder, ".fif files")
                            os.makedirs(fif_dir, exist_ok=True)
                            for cond_label, epoch_list in file_epochs.items():
                                if not epoch_list or not isinstance(epoch_list[0], mne.Epochs):
                                    continue
                                cond_subfolder = os.path.join(
                                    fif_dir, _sanitize_folder_name(cond_label)
                                )
                                os.makedirs(cond_subfolder, exist_ok=True)
                                cond_fname = (
                                    f"{os.path.splitext(f_name)[0]}_{cond_label.replace(' ', '_')}-epo.fif"
                                )
                                cond_path = os.path.join(cond_subfolder, cond_fname)

                                auto_loc = (
                                    self.settings.get(
                                        'loreta',
                                        'auto_oddball_localization',
                                        'False',
                                    ).lower()
                                    == 'true'
                                ) and run_loreta_enabled
                                if auto_loc:
                                    sanitized_folder = _sanitize_folder_name(cond_label)
                                    out_folder = os.path.join(
                                        save_folder, 'LORETA RESULTS', sanitized_folder
                                    )
                                    os.makedirs(out_folder, exist_ok=True)
                                    try:
                                        gui_queue.put({'type': 'log', 'message': f"Running oddball localization for {cond_label}..."})
                                        thr_str = self.settings.get('loreta', 'loreta_threshold', '0.0')
                                        try:
                                            thr_val = float(thr_str)
                                        except ValueError:
                                            thr_val = None
                                        start_ms = self.settings.get('loreta', 'time_window_start_ms', '')
                                        end_ms = self.settings.get('loreta', 'time_window_end_ms', '')
                                        try:
                                            t_window = (
                                                float(start_ms),
                                                float(end_ms),
                                            ) if start_ms and end_ms else None
                                        except ValueError:
                                            t_window = None
                                        handler = QueueLogHandler(gui_queue)
                                        pkg_logger = logging.getLogger("Tools.SourceLocalization")
                                        pkg_logger.addHandler(handler)
                                        try:
                                            eloreta_runner.run_source_localization(
                                                cond_path,
                                                out_folder,
                                                oddball=True,
                                                stc_basename=_stc_basename_from_fif(cond_path),
                                                log_func=lambda m: gui_queue.put({'type': 'log', 'message': m}),
                                                progress_cb=lambda f: gui_queue.put({'type': 'log', 'message': f"Localization {cond_label}: {int(f*100)}%"}),
                                                show_brain=False,
                                                epochs=epoch_list[0],
                                                threshold=thr_val,
                                                time_window=t_window,
                                            )
                                        finally:
                                            pkg_logger.removeHandler(handler)
                                        gui_queue.put({'type': 'log', 'message': f"Localization complete for {cond_label}."})
                                    except Exception as e_loc:
                                        gui_queue.put({'type': 'log', 'message': f"Localization failed for {cond_label}: {e_loc}"})

                                epoch_list[0].save(cond_path, overwrite=True)
                                gui_queue.put({'type': 'log', 'message': f"Condition FIF saved to: {cond_path}"})

                        except Exception as e_save:
                            gui_queue.put({'type': 'log', 'message': f"Error saving FIF for {f_name}: {e_save}"})
                    elif raw_proc is not None:
                        gui_queue.put({'type': 'log', 'message': 'FIF saving disabled.'})
                    else:
                        gui_queue.put({'type': 'log', 'message': f'Skipping FIF save for {f_name} (no preprocessed data).'})

                    gui_queue.put({'type': 'log', 'message': f"Cleaning up memory for {f_name}..."})
                    if isinstance(file_epochs, dict):
                        for epochs_list_to_del in file_epochs.values():
                            if epochs_list_to_del and epochs_list_to_del[0] is not None:
                                if hasattr(epochs_list_to_del[0], '_data') and epochs_list_to_del[0]._data is not None:
                                    del epochs_list_to_del[0]._data
                                del epochs_list_to_del[0]
                        file_epochs.clear()
                    if isinstance(raw_proc, mne.io.BaseRaw):
                        del raw_proc
                    gc.collect()
                    gui_queue.put({'type': 'log', 'message': f"Memory cleanup for {f_name} complete."})

                gui_queue.put({'type': 'progress', 'value': i + 1})
            if quality_flagged_files_info_for_run:
                quality_file_path = os.path.join(save_folder, "quality_review_suggestions.txt")
                try:
                    with open(quality_file_path, 'w') as qf:
                        qf.write("PID,OriginalFilename,NumBadChannels,ThresholdUsed\n")
                        for item in quality_flagged_files_info_for_run:
                            qf.write(
                                f"{item['pid']},{item['filename']},{item['bad_channels_count']},{item['threshold_used']}\n")
                    gui_queue.put(
                        {'type': 'log', 'message': f"Quality review suggestions saved to: {quality_file_path}"})
                except Exception as e_qf:
                    gui_queue.put({'type': 'log', 'message': f"Error saving quality review file: {e_qf}"})

            gui_queue.put({'type': 'done'})

        except Exception as e_thread:
            gui_queue.put({'type': 'error', 'message': f"Critical error in processing thread: {e_thread}",
                           'traceback': traceback.format_exc()})
            gui_queue.put({'type': 'done'})
        finally:
            self.data_paths = original_app_data_paths
            self.preprocessed_data = original_app_preprocessed_data

    def load_eeg_file(self, filepath):
        """Wrapper around :func:`load_eeg_file` that passes ``self`` as the logger."""
        return load_eeg_file(self, filepath)<|MERGE_RESOLUTION|>--- conflicted
+++ resolved
@@ -472,17 +472,9 @@
                                 }
                             )
                         try:
-<<<<<<< HEAD
+
                             self.post_process(labels_list)
-=======
-                            gui_queue.put(
-                                {
-                                    'type': 'log',
-                                    'message': f"Post-process condition labels: {list(file_epochs.keys())}",
-                                }
-                            )
-                            self.post_process(list(file_epochs.keys()))
->>>>>>> ab5df3c5
+
                         except Exception as e_post:
                             gui_queue.put({
                                 'type': 'log',
