--- conflicted
+++ resolved
@@ -257,16 +257,14 @@
                 ),
             }
             if full_snr_avg is not None:
-<<<<<<< HEAD
+
                 try:
                     upper_limit = float(app.settings.get('analysis', 'bca_upper_limit', '16.8'))
                 except Exception:
                     upper_limit = 16.8
                 mask = fft_frequencies <= upper_limit
                 freq_cols_full = [f"{f:.4f}_Hz" for f in fft_frequencies[mask]]
-=======
-                freq_cols_full = [f"{f:.4f}_Hz" for f in fft_frequencies]
->>>>>>> 6f9249ab
+
                 dataframes_to_save['FullSNR'] = pd.DataFrame(
                     full_snr_avg[:, mask],
                     index=final_electrode_names_ordered,
