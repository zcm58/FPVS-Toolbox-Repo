"""Helper functions for reading EEG recordings into MNE.
<<<<<<< HEAD
Supported ``.bdf`` files are loaded with the appropriate options,
and warnings are shown for unsupported formats."""
=======
Only ``.bdf`` files are supported and loaded with the appropriate
options. A warning is shown for any unsupported format."""
>>>>>>> 32f5ba88

import os
from tkinter import messagebox

import mne


def load_eeg_file(app, filepath):
<<<<<<< HEAD
    """Load an EEG file and apply the standard montage.
=======
    """Load a ``.bdf`` EEG file and apply the standard montage.
>>>>>>> 32f5ba88

    Parameters
    ----------
    app : object
        Application or object providing a ``log`` method for status messages.
    filepath : str
        Path to the EEG data file.

    Returns
    -------
    mne.io.Raw | None
        The loaded Raw object on success, otherwise ``None``.
    """
    ext = os.path.splitext(filepath)[1].lower()
    base = os.path.basename(filepath)
    app.log(f"Loading: {base}...")
    try:
        kwargs = {"preload": True, "verbose": False}
        if ext == ".bdf":
            with mne.utils.use_log_level('WARNING'):
                raw = mne.io.read_raw_bdf(filepath, **kwargs)
            app.log("BDF loaded successfully.")
<<<<<<< HEAD
        elif ext == ".set":
            with mne.utils.use_log_level('WARNING'):
                raw = mne.io.read_raw_eeglab(filepath, **kwargs)
            app.log("EEGLAB file loaded successfully.")
=======
>>>>>>> 32f5ba88
        else:
            messagebox.showwarning(
                "Unsupported File",
                f"Format '{ext}' not supported. Only '.bdf' files are supported.",
            )
            return None

        if raw is None:
            raise ValueError("MNE load returned None.")

        app.log(f"Load OK: {len(raw.ch_names)} channels @ {raw.info['sfreq']:.1f} Hz.")
        app.log("Applying standard_1020 montage...")
        try:
            montage = mne.channels.make_standard_montage('standard_1020')
            raw.set_montage(montage, on_missing='warn', match_case=False, verbose=False)
            app.log("Montage applied.")
        except Exception as e:
            app.log(f"Warning: Montage error: {e}")
        return raw
    except Exception as e:
        app.log(f"!!! Load Error {base}: {e}")
        messagebox.showerror("Loading Error", f"Could not load: {base}\nError: {e}")
        return None<|MERGE_RESOLUTION|>--- conflicted
+++ resolved
@@ -1,11 +1,7 @@
 """Helper functions for reading EEG recordings into MNE.
-<<<<<<< HEAD
-Supported ``.bdf`` files are loaded with the appropriate options,
-and warnings are shown for unsupported formats."""
-=======
+
 Only ``.bdf`` files are supported and loaded with the appropriate
 options. A warning is shown for any unsupported format."""
->>>>>>> 32f5ba88
 
 import os
 from tkinter import messagebox
@@ -14,11 +10,9 @@
 
 
 def load_eeg_file(app, filepath):
-<<<<<<< HEAD
+
     """Load an EEG file and apply the standard montage.
-=======
-    """Load a ``.bdf`` EEG file and apply the standard montage.
->>>>>>> 32f5ba88
+
 
     Parameters
     ----------
@@ -41,13 +35,12 @@
             with mne.utils.use_log_level('WARNING'):
                 raw = mne.io.read_raw_bdf(filepath, **kwargs)
             app.log("BDF loaded successfully.")
-<<<<<<< HEAD
+
         elif ext == ".set":
             with mne.utils.use_log_level('WARNING'):
                 raw = mne.io.read_raw_eeglab(filepath, **kwargs)
             app.log("EEGLAB file loaded successfully.")
-=======
->>>>>>> 32f5ba88
+
         else:
             messagebox.showwarning(
                 "Unsupported File",
